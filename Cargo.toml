--- conflicted
+++ resolved
@@ -25,10 +25,7 @@
     "primitives/io",
     "primitives/mining/common",
     "primitives/mining/staking",
-<<<<<<< HEAD
     "primitives/protocol",
-=======
->>>>>>> 95346501
     "primitives/runtime",
     "rpc",
     "runtime",
