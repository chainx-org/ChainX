[package]
name = "chainx-cli"
version = "2.0.8-1"
authors = ["The ChainX Authors"]
description = "Implementation of protocol https://chainx.org in Rust based on the Substrate framework."
edition = "2018"

[dependencies]
futures = "0.3.4"
log = "0.4.8"
log4rs = { version = "0.12", features = ["rolling_file_appender", "compound_policy", "size_trigger", "fixed_window_roller"] }
hex = "0.4"
hex-literal = "0.3.1"
jsonrpc-pubsub = "15.0.0"
parking_lot = "0.11.0"
serde = { version = "1.0", features = ["derive"] }
serde_json = "1.0"
structopt = "0.3.8"

# Substrate client
sc-authority-discovery = "0.8.1"
sc-basic-authorship = "0.8.1"
sc-chain-spec = "2.0.1"
sc-client-api = "2.0.1"
sc-consensus = "0.8.1"
sc-consensus-babe = "0.8.1"
sc-consensus-slots = "0.8.1"
sc-executor = "0.8.1"
sc-finality-grandpa = "0.8.1"
sc-finality-grandpa-warp-sync = { git = "https://github.com/paritytech/substrate", rev = "bb0fb2965f9eb59c305ce0c294962d3317a29ece", optional = true }
sc-network = "0.8.1"
sc-rpc = "2.0.1"
sc-transaction-pool = "2.0.1"
sc-telemetry = "2.0.1"

frame-benchmarking-cli = { version = "2.0.1", optional = true }
sc-cli = { version = "0.8.1", optional = true }
sc-service = { version = "0.8.1", optional = true }

# Substrate primitives
<<<<<<< HEAD
sp-core = "2.0.1"
sp-consensus = "0.8.1"
sp-consensus-babe = "0.8.1"
sp-finality-grandpa = "2.0.1"
sp-inherents = "2.0.1"
sp-runtime = "2.0.1"
sp-transaction-pool = "2.0.1"
sp-authority-discovery = "2.0.1"
=======
sp-authority-discovery = "2.0.0"
sp-core = "2.0.0"
sp-consensus = "0.8.0"
sp-consensus-babe = "0.8.0"
sp-finality-grandpa = "2.0.0"
sp-inherents = "2.0.0"
sp-runtime = "2.0.0"
sp-transaction-pool = "2.0.0"
>>>>>>> d64feb96

# Substrate pallets
pallet-im-online = "2.0.1"

chainx-executor = { path = "../executor" }
chainx-primitives = { path = "../primitives" }
chainx-rpc = { path = "../rpc" }
chainx-service = { path = "../service" }
chainx-runtime = { path = "../runtime/chainx" }
dev-runtime = { path = "../runtime/dev" }
malan-runtime = { path = "../runtime/malan" }

xp-assets-registrar = { path  = "../primitives/assets-registrar" }
xp-genesis-builder = { path  = "../primitives/genesis-builder" }
xp-protocol = { path = "../primitives/protocol" }

xpallet-gateway-bitcoin = { path  = "../xpallets/gateway/bitcoin" }
xpallet-gateway-common = { path  = "../xpallets/gateway/common" }

[build-dependencies]
substrate-build-script-utils = "2.0.1"

[features]
default = ["cli"]
cli = [
    "sc-cli",
    "sc-service",
    "sc-finality-grandpa-warp-sync",
    "frame-benchmarking-cli",
    "chainx-executor/wasmi-errno",
]
wasmtime = [
    "sc-cli/wasmtime",
    "sc-service/wasmtime",
    "chainx-executor/wasmtime",
]
runtime-benchmarks = [
    "chainx-runtime/runtime-benchmarks",
    "dev-runtime/runtime-benchmarks",
    "malan-runtime/runtime-benchmarks",
]<|MERGE_RESOLUTION|>--- conflicted
+++ resolved
@@ -38,16 +38,6 @@
 sc-service = { version = "0.8.1", optional = true }
 
 # Substrate primitives
-<<<<<<< HEAD
-sp-core = "2.0.1"
-sp-consensus = "0.8.1"
-sp-consensus-babe = "0.8.1"
-sp-finality-grandpa = "2.0.1"
-sp-inherents = "2.0.1"
-sp-runtime = "2.0.1"
-sp-transaction-pool = "2.0.1"
-sp-authority-discovery = "2.0.1"
-=======
 sp-authority-discovery = "2.0.0"
 sp-core = "2.0.0"
 sp-consensus = "0.8.0"
@@ -56,7 +46,6 @@
 sp-inherents = "2.0.0"
 sp-runtime = "2.0.0"
 sp-transaction-pool = "2.0.0"
->>>>>>> d64feb96
 
 # Substrate pallets
 pallet-im-online = "2.0.1"
