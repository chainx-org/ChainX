[package]
name = "chainx-cli"
version = "2.0.0-alpha.0"
authors = ["The ChainX Authors"]
edition = "2018"

[dependencies]
futures = "0.3.4"
log = "0.4.8"
parking_lot = "0.11.0"
structopt = "0.3.8"
log4rs = { version = "0.12", features = ["rolling_file_appender", "compound_policy", "size_trigger", "fixed_window_roller"] }
hex = "0.4"
hex-literal = "0.3.1"
serde = { version = "1.0", features = ["derive"] }
serde_json = "1.0"
jsonrpc-pubsub = "15.0.0"

# Substrate client
sc-authority-discovery = "0.8.0"
sc-basic-authorship = "0.8.0"
sc-client-api = "2.0.0"
sc-consensus = "0.8.0"
sc-consensus-babe = "0.8.0"
sc-executor = "0.8.0"
sc-finality-grandpa = "0.8.0"
sc-network = "0.8.0"
sc-rpc = "2.0.0"
sc-transaction-pool = "2.0.0"
sc-chain-spec = "2.0.0"

sc-cli = { version = "0.8.0", optional = true }
sc-service = { version = "0.8.0", optional = true }
frame-benchmarking-cli = { version = "2.0.0", optional = true }

# Substrate primitives
sp-core = "2.0.0"
sp-consensus = "0.8.0"
sp-consensus-babe = "0.8.0"
sp-finality-grandpa = "2.0.0"
sp-inherents = "2.0.0"
sp-runtime = "2.0.0"
sp-transaction-pool = "2.0.0"
sp-authority-discovery = "2.0.0"

# Substrate pallets
pallet-im-online = "2.0.0"

chainx-executor = { path = "../executor" }
chainx-primitives = { path = "../primitives" }
chainx-rpc = { path = "../rpc" }
chainx-runtime = { path = "../runtime" }
xp-io = { path = "../primitives/io" }
xpallet-protocol = { path = "../xpallets/protocol" }
<<<<<<< HEAD
xpallet-mining-staking = { path  = "../xpallets/mining/staking" }
xpallet-gateway-bitcoin = { path = "../xpallets/gateway/bitcoin" }
=======
>>>>>>> 404d31e0

[build-dependencies]
substrate-build-script-utils = "2.0.0"

[features]
default = ["cli"]
cli = [
    "sc-cli",
    "sc-service",
    "frame-benchmarking-cli",
    "chainx-executor/wasmi-errno",
]
wasmtime = [
    "sc-cli/wasmtime",
    "sc-service/wasmtime",
    "chainx-executor/wasmtime",
]
runtime-benchmarks = [
    "chainx-runtime/runtime-benchmarks",
]<|MERGE_RESOLUTION|>--- conflicted
+++ resolved
@@ -51,12 +51,9 @@
 chainx-rpc = { path = "../rpc" }
 chainx-runtime = { path = "../runtime" }
 xp-io = { path = "../primitives/io" }
+xpallet-gateway-bitcoin = { path = "../xpallets/gateway/bitcoin" }
+xpallet-mining-staking = { path  = "../xpallets/mining/staking" }
 xpallet-protocol = { path = "../xpallets/protocol" }
-<<<<<<< HEAD
-xpallet-mining-staking = { path  = "../xpallets/mining/staking" }
-xpallet-gateway-bitcoin = { path = "../xpallets/gateway/bitcoin" }
-=======
->>>>>>> 404d31e0
 
 [build-dependencies]
 substrate-build-script-utils = "2.0.0"
