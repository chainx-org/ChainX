--- conflicted
+++ resolved
@@ -412,12 +412,8 @@
             max_withdrawal_count: 100,
             verifier: BtcTxVerifier::Recover,
         }),
-<<<<<<< HEAD
         xpallet_gateway_bitcoin_v2_vault: Some(Default::default()),
-        xpallet_mining_staking: Some(chainx_dev::XStakingConfig {
-=======
         xpallet_mining_staking: Some(dev::XStakingConfig {
->>>>>>> ade5f082
             validators,
             validator_count: 50,
             sessions_per_era: 12,
