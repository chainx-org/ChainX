use std::collections::BTreeMap;
use std::convert::TryFrom;

use chainx_runtime::{
    h256_conv_endian_from_str, trustees, AssetInfo, AssetRestriction, AssetRestrictions,
    BTCCompact, BTCHeader, BTCNetwork, BTCParams, BTCTxVerifier, Chain, ContractsSchedule,
    NetworkType, TrusteeInfoConfig,
};
use chainx_runtime::{AccountId, AssetId, Balance, Runtime, Signature, WASM_BINARY};
use chainx_runtime::{
    AuraConfig, GenesisConfig, GrandpaConfig, ImOnlineConfig, SessionConfig, SessionKeys,
<<<<<<< HEAD
    SudoConfig, SystemConfig, XAssetsConfig, XContractsConfig, XGatewayBitcoinConfig,
    XGatewayCommonConfig, XSpotConfig, XStakingConfig, XSystemConfig,
=======
    SudoConfig, SystemConfig, XAssetsConfig, XBridgeBitcoinConfig, XContractsConfig,
    XMiningAssetConfig, XSpotConfig, XStakingConfig, XSystemConfig,
>>>>>>> 41698970
};

use pallet_im_online::sr25519::AuthorityId as ImOnlineId;
use sc_service::ChainType;
use sp_consensus_aura::sr25519::AuthorityId as AuraId;
use sp_core::{sr25519, Pair, Public};
use sp_finality_grandpa::AuthorityId as GrandpaId;
use sp_runtime::traits::{IdentifyAccount, Verify};

// Note this is the URL for the telemetry server
//const STAGING_TELEMETRY_URL: &str = "wss://telemetry.polkadot.io/submit/";

/// Specialized `ChainSpec`. This is a specialization of the general Substrate ChainSpec type.
pub type ChainSpec = sc_service::GenericChainSpec<GenesisConfig>;

/// Helper function to generate a crypto pair from seed
pub fn get_from_seed<TPublic: Public>(seed: &str) -> <TPublic::Pair as Pair>::Public {
    TPublic::Pair::from_string(&format!("//{}", seed), None)
        .expect("static values are valid; qed")
        .public()
}

type AccountPublic = <Signature as Verify>::Signer;

/// Helper function to generate an account ID from seed
pub fn get_account_id_from_seed<TPublic: Public>(seed: &str) -> AccountId
where
    AccountPublic: From<<TPublic::Pair as Pair>::Public>,
{
    AccountPublic::from(get_from_seed::<TPublic>(seed)).into_account()
}

/// Helper function to generate an authority key for Aura
pub fn authority_keys_from_seed(
    seed: &str,
) -> (AccountId, AccountId, AuraId, GrandpaId, ImOnlineId) {
    (
        get_account_id_from_seed::<sr25519::Public>(seed),
        get_account_id_from_seed::<sr25519::Public>(&format!("{}//blockauthor", seed)),
        get_from_seed::<AuraId>(seed),
        get_from_seed::<GrandpaId>(seed),
        get_from_seed::<ImOnlineId>(seed),
    )
}

#[inline]
fn balance(input: Balance, precision: u8) -> Balance {
    input * 10_u128.pow(precision as u32)
}

/// A small macro for generating the info of PCX endowed accounts.
macro_rules! endowed_gen {
    ( $( ($seed:expr, $value:expr), )+ ) => {
        {
            let mut endowed = BTreeMap::new();
            let pcx_id = pcx().0;
            let endowed_info = vec![
                $((get_account_id_from_seed::<sr25519::Public>($seed), balance($value, PCX_PRECISION)),)+
            ];
            endowed.insert(pcx_id, endowed_info);
            endowed
        }
    }
}

pub fn development_config() -> ChainSpec {
    let constructor = || {
        testnet_genesis(
            vec![authority_keys_from_seed("Alice")],
            get_account_id_from_seed::<sr25519::Public>("Alice"),
            testnet_assets(),
            endowed_gen![
                ("Alice", 100000),
                ("Bob", 100000),
                ("Alice//stash", 100000),
                ("Bob//stash", 100000),
            ],
            testnet_trustees(),
            true,
        )
    };
    ChainSpec::from_genesis(
        "Development",
        "dev",
        ChainType::Development,
        constructor,
        vec![],
        None,
        None,
        None,
        None,
    )
}

pub fn local_testnet_config() -> ChainSpec {
    let constructor = || {
        testnet_genesis(
            vec![
                authority_keys_from_seed("Alice"),
                authority_keys_from_seed("Bob"),
            ],
            get_account_id_from_seed::<sr25519::Public>("Alice"),
            testnet_assets(),
            endowed_gen![
                ("Alice", 100000),
                ("Bob", 100000),
                ("Charlie", 100000),
                ("Dave", 100000),
                ("Eve", 100000),
                ("Ferdie", 100000),
                ("Alice//stash", 100000),
                ("Bob//stash", 100000),
                ("Charlie//stash", 100000),
                ("Dave//stash", 100000),
                ("Eve//stash", 100000),
                ("Ferdie//stash", 100000),
            ],
            testnet_trustees(),
            true,
        )
    };
    ChainSpec::from_genesis(
        "Local Testnet",
        "local_testnet",
        ChainType::Local,
        constructor,
        vec![],
        None,
        None,
        None,
        None,
    )
}

const PCX_PRECISION: u8 = 8;
const BTC_PRECISION: u8 = 8;
fn pcx() -> (AssetId, AssetInfo, AssetRestrictions) {
    (
        xpallet_protocol::PCX,
        AssetInfo::new::<Runtime>(
            b"PCX".to_vec(),
            b"Polkadot ChainX".to_vec(),
            Chain::ChainX,
            PCX_PRECISION,
            b"ChainX's crypto currency in Polkadot ecology".to_vec(),
        )
        .unwrap(),
        AssetRestriction::Deposit
            | AssetRestriction::Withdraw
            | AssetRestriction::DestroyWithdrawal
            | AssetRestriction::DestroyFree,
    )
}

<<<<<<< HEAD
fn btc() -> (AssetId, AssetInfo, AssetRestrictions) {
    (
        xpallet_protocol::X_BTC,
        AssetInfo::new::<Runtime>(
            b"BTC".to_vec(),
            b"ChainX Bitcoin".to_vec(),
            Chain::Bitcoin,
            BTC_PRECISION,
            b"ChainX's Cross-chain Bitcoin".to_vec(),
        )
        .unwrap(),
        AssetRestriction::DestroyFree.into(),
    )
}

// asset_id, asset_info, asset_restrictions, is_online, has_mining_rights
fn testnet_assets() -> Vec<(AssetId, AssetInfo, AssetRestrictions, bool, bool)> {
    let pcx = pcx();
    let btc = btc();
    let assets = vec![
        (pcx.0, pcx.1, pcx.2, true, true),
        (btc.0, btc.1, btc.2, true, true),
=======
fn xbtc() -> (AssetId, AssetInfo, AssetRestrictions) {
    (
        xpallet_protocol::X_BTC,
        AssetInfo::new::<Runtime>(
            b"XBTC".to_vec(),
            b"Bitcoin".to_vec(),
            Chain::Bitcoin,
            8,
            b"Interchain Bitcoin".to_vec(),
        )
        .unwrap(),
        Default::default(),
    )
}

fn testnet_assets() -> Vec<(AssetId, AssetInfo, AssetRestrictions, bool, bool)> {
    let pcx = pcx();
    let xbtc = xbtc();
    let assets = vec![
        (pcx.0, pcx.1, pcx.2, true, false),
        (xbtc.0, xbtc.1, xbtc.2, true, true),
>>>>>>> 41698970
    ];
    assets
}

fn testnet_trustees() -> Vec<(
    Chain,
    TrusteeInfoConfig,
    Vec<(AccountId, Vec<u8>, Vec<u8>, Vec<u8>)>,
)> {
    let alice = get_account_id_from_seed::<sr25519::Public>("Alice");
    let bob = get_account_id_from_seed::<sr25519::Public>("Bob");
    let charlie = get_account_id_from_seed::<sr25519::Public>("Charlie");
    let btc = Chain::Bitcoin;
    let alice_hot = trustees::bitcoin::BTCTrusteeType::try_from(
        hex::decode("035b8fb240f808f4d3d0d024fdf3b185b942e984bba81b6812b8610f66d59f3a84")
            .expect(""),
    )
    .expect("");
    let alice_cold = trustees::bitcoin::BTCTrusteeType::try_from(
        hex::decode("0227e54b65612152485a812b8856e92f41f64788858466cc4d8df674939a5538c3")
            .expect(""),
    )
    .expect("");
    let bob_hot = trustees::bitcoin::BTCTrusteeType::try_from(
        hex::decode("02a79800dfed17ad4c78c52797aa3449925692bc8c83de469421080f42d27790ee")
            .expect(""),
    )
    .expect("");
    let bob_cold = trustees::bitcoin::BTCTrusteeType::try_from(
        hex::decode("020699bf931859cafdacd8ac4d3e055eae7551427487e281e3efba618bdd395f2f")
            .expect(""),
    )
    .expect("");
    let charlie_hot = trustees::bitcoin::BTCTrusteeType::try_from(
        hex::decode("0306117a360e5dbe10e1938a047949c25a86c0b0e08a0a7c1e611b97de6b2917dd")
            .expect(""),
    )
    .expect("");
    let charlie_cold = trustees::bitcoin::BTCTrusteeType::try_from(
        hex::decode("02a83c80e371ddf0a29006096765d060190bb607ec015ba6023b40ace582e13b99")
            .expect(""),
    )
    .expect("");

    let about = b"".to_vec();
    let collection = vec![
        (alice, about.clone(), alice_hot.into(), alice_cold.into()),
        (bob, about.clone(), bob_hot.into(), bob_cold.into()),
        (
            charlie,
            about.clone(),
            charlie_hot.into(),
            charlie_cold.into(),
        ),
    ];
    let config = TrusteeInfoConfig {
        min_trustee_count: 3,
        max_trustee_count: 15,
    };
    vec![(btc, config, collection)]
}

fn session_keys(aura: AuraId, grandpa: GrandpaId, im_online: ImOnlineId) -> SessionKeys {
    SessionKeys {
        grandpa,
        aura,
        im_online,
    }
}

fn testnet_genesis(
    initial_authorities: Vec<(AccountId, AccountId, AuraId, GrandpaId, ImOnlineId)>,
    root_key: AccountId,
    assets: Vec<(AssetId, AssetInfo, AssetRestrictions, bool, bool)>,
    endowed: BTreeMap<AssetId, Vec<(AccountId, Balance)>>,
    trustees: Vec<(
        Chain,
        TrusteeInfoConfig,
        Vec<(AccountId, Vec<u8>, Vec<u8>, Vec<u8>)>,
    )>,
    enable_println: bool,
) -> GenesisConfig {
    GenesisConfig {
        frame_system: Some(SystemConfig {
            code: WASM_BINARY.to_vec(),
            changes_trie_config: Default::default(),
        }),
        pallet_aura: Some(AuraConfig {
            authorities: vec![],
        }),
        pallet_grandpa: Some(GrandpaConfig {
            authorities: vec![],
        }),
        pallet_im_online: Some(ImOnlineConfig { keys: vec![] }),
        pallet_session: Some(SessionConfig {
            keys: initial_authorities
                .iter()
                .map(|x| {
                    (
                        x.0.clone(),
                        x.0.clone(),
                        session_keys(x.2.clone(), x.3.clone(), x.4.clone()),
                    )
                })
                .collect::<Vec<_>>(),
        }),
        pallet_sudo: Some(SudoConfig { key: root_key }),
        xpallet_system: Some(XSystemConfig {
            network_props: NetworkType::Testnet,
        }),
        xpallet_assets: Some(XAssetsConfig {
            assets,
            endowed: endowed.clone(),
            memo_len: 128,
        }),
        xpallet_gateway_common: Some(XGatewayCommonConfig { trustees }),
        xpallet_gateway_bitcoin: Some(XGatewayBitcoinConfig {
            genesis_info: (
                BTCHeader {
                    version: 536870912,
                    previous_header_hash: h256_conv_endian_from_str(
                        "0000000000000000000a4adf6c5192128535d4dcb56cfb5753755f8d392b26bf",
                    ),
                    merkle_root_hash: h256_conv_endian_from_str(
                        "1d21e60acb0b12e5cfd3f775edb647f982a2d666f9886b2f61ea5e72577b0f5e",
                    ),
                    time: 1558168296,
                    bits: BTCCompact::new(388627269),
                    nonce: 1439505020,
                },
                576576,
            ),
            genesis_hash: h256_conv_endian_from_str(
                "0000000000000000001721f58deb88b0710295a02551f0dde1e2e231a15f1882",
            ),
            params_info: BTCParams::new(
                486604799,            // max_bits
                2 * 60 * 60,          // block_max_future
                2 * 7 * 24 * 60 * 60, // target_timespan_seconds
                10 * 60,              // target_spacing_seconds
                4,                    // retargeting_factor
            ), // retargeting_factor
            network_id: BTCNetwork::Mainnet,
            verifier: BTCTxVerifier::Recover,
            confirmation_number: 4,
            reserved_block: 2100,
            btc_withdrawal_fee: 500000,
            max_withdrawal_count: 100,
        }),
        xpallet_mining_staking: Some(XStakingConfig {
            validators: {
                let pcx_endowed: std::collections::HashMap<AccountId, Balance> = endowed
                    .get(&xpallet_protocol::PCX)
                    .expect("PCX endowed; qed")
                    .iter()
                    .cloned()
                    .collect();
                initial_authorities
                    .iter()
                    .map(|x| {
                        (
                            x.0.clone(),
                            pcx_endowed
                                .get(&x.0)
                                .expect("initial validators must have some balances; qed")
                                .clone(),
                        )
                    })
                    .collect()
            },
            validator_count: 1000,
            minimum_validator_count: 4,
            sessions_per_era: 12,
            vesting_account: get_account_id_from_seed::<sr25519::Public>("vesting"),
            glob_dist_ratio: (12, 88), // (Treasury, X-type Asset and Staking) = (12, 88)
            mining_ratio: (10, 90),    // (Asset Mining, Staking) = (10, 90)
            ..Default::default()
        }),
        xpallet_mining_asset: Some(XMiningAssetConfig {
            claim_restrictions: vec![(xpallet_protocol::X_BTC, (10, chainx_runtime::DAYS * 7))],
            mining_power_map: vec![(xpallet_protocol::X_BTC, 400)],
        }),
        xpallet_dex_spot: Some(XSpotConfig {
            trading_pairs: vec![(
                xpallet_protocol::PCX,
                xpallet_protocol::X_BTC,
                9,
                2,
                100000,
                true,
            )],
            ..Default::default()
        }),
        xpallet_contracts: Some(XContractsConfig {
            current_schedule: ContractsSchedule {
                enable_println, // this should only be enabled on development chains
                ..Default::default()
            },
        }),
    }
}<|MERGE_RESOLUTION|>--- conflicted
+++ resolved
@@ -9,13 +9,8 @@
 use chainx_runtime::{AccountId, AssetId, Balance, Runtime, Signature, WASM_BINARY};
 use chainx_runtime::{
     AuraConfig, GenesisConfig, GrandpaConfig, ImOnlineConfig, SessionConfig, SessionKeys,
-<<<<<<< HEAD
     SudoConfig, SystemConfig, XAssetsConfig, XContractsConfig, XGatewayBitcoinConfig,
-    XGatewayCommonConfig, XSpotConfig, XStakingConfig, XSystemConfig,
-=======
-    SudoConfig, SystemConfig, XAssetsConfig, XBridgeBitcoinConfig, XContractsConfig,
-    XMiningAssetConfig, XSpotConfig, XStakingConfig, XSystemConfig,
->>>>>>> 41698970
+    XGatewayCommonConfig, XMiningAssetConfig, XSpotConfig, XStakingConfig, XSystemConfig,
 };
 
 use pallet_im_online::sr25519::AuthorityId as ImOnlineId;
@@ -170,12 +165,11 @@
     )
 }
 
-<<<<<<< HEAD
-fn btc() -> (AssetId, AssetInfo, AssetRestrictions) {
+fn xbtc() -> (AssetId, AssetInfo, AssetRestrictions) {
     (
         xpallet_protocol::X_BTC,
         AssetInfo::new::<Runtime>(
-            b"BTC".to_vec(),
+            b"XBTC".to_vec(),
             b"ChainX Bitcoin".to_vec(),
             Chain::Bitcoin,
             BTC_PRECISION,
@@ -189,33 +183,10 @@
 // asset_id, asset_info, asset_restrictions, is_online, has_mining_rights
 fn testnet_assets() -> Vec<(AssetId, AssetInfo, AssetRestrictions, bool, bool)> {
     let pcx = pcx();
-    let btc = btc();
-    let assets = vec![
-        (pcx.0, pcx.1, pcx.2, true, true),
-        (btc.0, btc.1, btc.2, true, true),
-=======
-fn xbtc() -> (AssetId, AssetInfo, AssetRestrictions) {
-    (
-        xpallet_protocol::X_BTC,
-        AssetInfo::new::<Runtime>(
-            b"XBTC".to_vec(),
-            b"Bitcoin".to_vec(),
-            Chain::Bitcoin,
-            8,
-            b"Interchain Bitcoin".to_vec(),
-        )
-        .unwrap(),
-        Default::default(),
-    )
-}
-
-fn testnet_assets() -> Vec<(AssetId, AssetInfo, AssetRestrictions, bool, bool)> {
-    let pcx = pcx();
-    let xbtc = xbtc();
+    let btc = xbtc();
     let assets = vec![
         (pcx.0, pcx.1, pcx.2, true, false),
-        (xbtc.0, xbtc.1, xbtc.2, true, true),
->>>>>>> 41698970
+        (btc.0, btc.1, btc.2, true, true),
     ];
     assets
 }
