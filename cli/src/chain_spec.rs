--- conflicted
+++ resolved
@@ -26,16 +26,11 @@
     NetworkType, ReferralId, Runtime, SessionKeys, Signature, TrusteeInfoConfig, WASM_BINARY,
 };
 use chainx_runtime::{
-<<<<<<< HEAD
     AuthorityDiscoveryConfig, BalancesConfig, CouncilConfig, DemocracyConfig, ElectionsConfig,
-    GenesisConfig, GrandpaConfig, ImOnlineConfig, IndicesConfig, SessionConfig, SessionKeys,
-=======
-    AuraConfig, AuthorityDiscoveryConfig, BalancesConfig, CouncilConfig, DemocracyConfig,
-    ElectionsConfig, GenesisConfig, GrandpaConfig, ImOnlineConfig, IndicesConfig, SessionConfig,
->>>>>>> 56a292b5
-    SocietyConfig, SudoConfig, SystemConfig, TechnicalCommitteeConfig, XAssetsConfig,
-    XAssetsRegistrarConfig, XGatewayBitcoinConfig, XGatewayCommonConfig, XMiningAssetConfig,
-    XSpotConfig, XStakingConfig, XSystemConfig,
+    GenesisConfig, GrandpaConfig, ImOnlineConfig, IndicesConfig, SessionConfig, SocietyConfig,
+    SudoConfig, SystemConfig, TechnicalCommitteeConfig, XAssetsConfig, XAssetsRegistrarConfig,
+    XGatewayBitcoinConfig, XGatewayCommonConfig, XMiningAssetConfig, XSpotConfig, XStakingConfig,
+    XSystemConfig,
 };
 
 use crate::genesis::trustees::TrusteeParams;
