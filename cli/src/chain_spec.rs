// Copyright 2019-2020 ChainX Project Authors. Licensed under GPL-3.0.

use std::collections::BTreeMap;
use std::convert::TryInto;

use hex_literal::hex;
use serde::{Deserialize, Serialize};
use serde_json::json;

use sc_chain_spec::ChainSpecExtension;
use sc_service::{config::TelemetryEndpoints, ChainType, Properties};
<<<<<<< HEAD
=======

>>>>>>> 35d1fdf4
use sp_authority_discovery::AuthorityId as AuthorityDiscoveryId;
use sp_consensus_aura::sr25519::AuthorityId as AuraId;
use sp_core::{crypto::UncheckedInto, sr25519, Pair, Public};
use sp_finality_grandpa::AuthorityId as GrandpaId;
use sp_runtime::traits::{IdentifyAccount, Verify};

use pallet_im_online::sr25519::AuthorityId as ImOnlineId;

<<<<<<< HEAD
use xpallet_protocol::{PCX, X_BTC};

use chainx_runtime::{
    constants::{currency::DOLLARS, time::DAYS},
    AssetInfo, AssetRestriction, AssetRestrictions, BtcParams, BtcTxVerifier, Chain, NetworkType,
    TrusteeInfoConfig,
=======
use xpallet_protocol::{BTC_DECIMALS, PCX, PCX_DECIMALS, X_BTC};

use chainx_runtime::{
    constants::{currency::DOLLARS, time::DAYS},
    AccountId, AssetId, AssetInfo, AssetRestriction, AssetRestrictions, Balance, BtcParams,
    BtcTxVerifier, Chain, NetworkType, ReferralId, Runtime, Signature, TrusteeInfoConfig,
    WASM_BINARY,
>>>>>>> 35d1fdf4
};
use chainx_runtime::{
    AuraConfig, AuthorityDiscoveryConfig, BalancesConfig, CouncilConfig, DemocracyConfig,
    ElectionsConfig, GenesisConfig, GrandpaConfig, ImOnlineConfig, IndicesConfig, SessionConfig,
    SessionKeys, SocietyConfig, SudoConfig, SystemConfig, TechnicalCommitteeConfig, XAssetsConfig,
    XAssetsRegistrarConfig, XGatewayBitcoinConfig, XGatewayCommonConfig, XGenesisBuilderConfig,
    XMiningAssetConfig, XSpotConfig, XStakingConfig, XSystemConfig,
};

use crate::genesis::trustees::TrusteeParams;
use crate::res::BitcoinParams;

// Note this is the URL for the telemetry server
//const STAGING_TELEMETRY_URL: &str = "wss://telemetry.polkadot.io/submit/";
const CHAINX_TELEMETRY_URL: &str = "ws://stats.chainx.org:1024/submit/";

/// Node `ChainSpec` extensions.
///
/// Additional parameters for some Substrate core modules,
/// customizable from the chain spec.
#[derive(Default, Clone, Serialize, Deserialize, ChainSpecExtension)]
#[serde(rename_all = "camelCase")]
pub struct Extensions {
    /// Block numbers with known hashes.
    pub fork_blocks: sc_client_api::ForkBlocks<chainx_primitives::Block>,
    /// Known bad block hashes.
    pub bad_blocks: sc_client_api::BadBlocks<chainx_primitives::Block>,
}

/// Specialized `ChainSpec`. This is a specialization of the general Substrate ChainSpec type.
pub type ChainSpec = sc_service::GenericChainSpec<GenesisConfig, Extensions>;

type AccountPublic = <Signature as Verify>::Signer;

/// Helper function to generate a crypto pair from seed
pub fn get_from_seed<TPublic: Public>(seed: &str) -> <TPublic::Pair as Pair>::Public {
    TPublic::Pair::from_string(&format!("//{}", seed), None)
        .expect("static values are valid; qed")
        .public()
}

/// Helper function to generate an account ID from seed
pub fn get_account_id_from_seed<TPublic: Public>(seed: &str) -> AccountId
where
    AccountPublic: From<<TPublic::Pair as Pair>::Public>,
{
    AccountPublic::from(get_from_seed::<TPublic>(seed)).into_account()
}

type AuthorityKeysTuple = (
    (AccountId, ReferralId), // (Staking ValidatorId, ReferralId)
    AccountId,               // (SessionKey)
    AuraId,
    GrandpaId,
    ImOnlineId,
    AuthorityDiscoveryId,
);

/// Helper function to generate an authority key for Aura
pub fn authority_keys_from_seed(seed: &str) -> AuthorityKeysTuple {
    (
        (
            get_account_id_from_seed::<sr25519::Public>(seed),
            seed.as_bytes().to_vec(),
        ),
        get_account_id_from_seed::<sr25519::Public>(&format!("{}//blockauthor", seed)),
        get_from_seed::<AuraId>(seed),
        get_from_seed::<GrandpaId>(seed),
        get_from_seed::<ImOnlineId>(seed),
        get_from_seed::<AuthorityDiscoveryId>(seed),
    )
}

#[inline]
fn balance(input: Balance, decimals: u8) -> Balance {
    input * 10_u128.pow(decimals as u32)
}

/// A small macro for generating the info of PCX endowed accounts.
macro_rules! endowed_gen {
    ( $( ($seed:expr, $value:expr), )+ ) => {
        {
            let mut endowed = BTreeMap::new();
            let pcx_id = pcx().0;
            let endowed_info = vec![
                $((get_account_id_from_seed::<sr25519::Public>($seed), balance($value, PCX_DECIMALS)),)+
            ];
            endowed.insert(pcx_id, endowed_info);
            endowed
        }
    }
}

/// Helper function to generate the network properties.
fn as_properties(network: NetworkType) -> Properties {
    json!({
        "ss58Format": network.ss58_addr_format_id(),
        "network": network,
        "tokenDecimals": PCX_DECIMALS,
        "tokenSymbol": "PCX"
    })
    .as_object()
    .expect("network properties generation can not fail; qed")
    .to_owned()
}

pub fn development_config() -> Result<ChainSpec, String> {
    let wasm_binary = WASM_BINARY.ok_or("Development wasm binary not available".to_string())?;

    let endowed_balance = 50 * DOLLARS;
    let constructor = move || {
        testnet_genesis(
            wasm_binary,
            vec![authority_keys_from_seed("Alice")],
            get_account_id_from_seed::<sr25519::Public>("Alice"),
            get_account_id_from_seed::<sr25519::Public>("vesting"),
            testnet_assets(),
            endowed_gen![
                ("Alice", endowed_balance),
                ("Bob", endowed_balance),
                ("Alice//stash", endowed_balance),
                ("Bob//stash", endowed_balance),
            ],
<<<<<<< HEAD
            crate::res::testnet_btc_genesis_header_info,
=======
            crate::res::testnet_btc_genesis_header,
>>>>>>> 35d1fdf4
            crate::genesis::trustees::local_testnet_trustees(),
        )
    };
    Ok(ChainSpec::from_genesis(
        "Development",
        "dev",
        ChainType::Development,
        constructor,
        vec![],
        None,
        Some("chainx-dev"),
        Some(as_properties(NetworkType::Testnet)),
        Default::default(),
    ))
}

#[cfg(feature = "runtime-benchmarks")]
pub fn benchmarks_config() -> Result<ChainSpec, String> {
    let wasm_binary = WASM_BINARY.ok_or("Development wasm binary not available".to_string())?;

    let endowed_balance = 50 * DOLLARS;
    let constructor = move || {
        testnet_genesis(
            wasm_binary,
            vec![authority_keys_from_seed("Alice")],
            get_account_id_from_seed::<sr25519::Public>("Alice"),
            get_account_id_from_seed::<sr25519::Public>("vesting"),
            testnet_assets(),
            endowed_gen![
                ("Alice", endowed_balance),
                ("Bob", endowed_balance),
                ("Alice//stash", endowed_balance),
                ("Bob//stash", endowed_balance),
            ],
            crate::res::load_mainnet_btc_genesis_header_info,
            crate::genesis::trustees::benchmarks_trustees(),
        )
    };
    Ok(ChainSpec::from_genesis(
        "Benchmarks",
        "dev",
        ChainType::Development,
        constructor,
        vec![],
        None,
        Some("chainx-dev"),
        Some(as_properties(NetworkType::Testnet)),
        Default::default(),
    ))
}

pub fn local_testnet_config() -> Result<ChainSpec, String> {
    let wasm_binary =
        WASM_BINARY.ok_or_else(|| "Development wasm binary not available".to_string())?;

    let endowed_balance = 50 * DOLLARS;
    let constructor = move || {
        testnet_genesis(
            wasm_binary,
            vec![
                authority_keys_from_seed("Alice"),
                authority_keys_from_seed("Bob"),
            ],
            get_account_id_from_seed::<sr25519::Public>("Alice"),
            get_account_id_from_seed::<sr25519::Public>("vesting"),
            testnet_assets(),
            endowed_gen![
                ("Alice", endowed_balance),
                ("Bob", endowed_balance),
                ("Charlie", endowed_balance),
                ("Dave", endowed_balance),
                ("Eve", endowed_balance),
                ("Ferdie", endowed_balance),
                ("Alice//stash", endowed_balance),
                ("Bob//stash", endowed_balance),
                ("Charlie//stash", endowed_balance),
                ("Dave//stash", endowed_balance),
                ("Eve//stash", endowed_balance),
                ("Ferdie//stash", endowed_balance),
            ],
<<<<<<< HEAD
            crate::res::testnet_btc_genesis_header_info,
=======
            crate::res::testnet_btc_genesis_header,
>>>>>>> 35d1fdf4
            crate::genesis::trustees::local_testnet_trustees(),
        )
    };
    Ok(ChainSpec::from_genesis(
        "Local Testnet",
        "local_testnet",
        ChainType::Local,
        constructor,
        vec![],
        None,
        Some("chainx-local-testnet"),
        Some(as_properties(NetworkType::Testnet)),
        Default::default(),
    ))
}

pub fn staging_testnet_config() -> Result<ChainSpec, String> {
    let wasm_binary =
        WASM_BINARY.ok_or_else(|| "Staging Testnet wasm not available".to_string())?;
    // subkey inspect-key --uri "$SECRET"
    // 5ERUBzfWtZzB59HM2qekCKzPm9sFo433z3V4rGgJXd7ugWNv
    let root_key: AccountId =
        hex!["684e9d27ae6b5ab3a673616de27bd3e455062c83090de607ab49a2f7396b5a19"].into();
    // bash:
    // for i in 1 2 3; do for j in validator blockauthor; do subkey inspect-key --uri "$SECRET//$i//$j"; done; done
    // for i in 1 2 3; do for j in aura; do subkey inspect-key --scheme sr25519  --uri "$SECRET//$i//$j"; done; done
    // for i in 1 2 3; do for j in grandpa; do subkey inspect-key --scheme ed25519 --uri "$SECRET//$i//$j"; done; done
    // for i in 1 2 3; do for j in im_online; do subkey inspect-key --scheme sr25519 --uri "$SECRET//$i//$j"; done; done
    // for i in 1 2 3; do for j in authority_discovery; do subkey inspect-key --scheme sr25519 --uri "$SECRET//$i//$j"; done; done

    // validator & blockauthor
    let (validator1, blockauthor1): (AccountId, AccountId) = (
        // 5Ca46gRUa2oS6GukzKph8qFfn4WdhP5yhuRaTuzaXsKjfGgM
        hex!["16624186f2ea93a21f34e00ae622959e40d841231b26e625be93f75137b2a10d"].into(),
        // 5Ca1ayQB2GfVb6tPjB849aViHF4vVgBs6USiNVqGeKorPwMw
        hex!["1659cc960f00d5c82662bd97b516330caf9759d7fa7b98fee45005765a19287c"].into(),
    );
    let (validator2, blockauthor2): (AccountId, AccountId) = (
        // 5DV17DNeRCidmacaP1MdhD8YV8A94PmVyr4eRcKq8tG6Q17C
        hex!["3ec431c8b3ae28095ad652f5531a770ef21e59779d4a3a46e0217baa4c614624"].into(),
        // 5FWYBfwLKQhGVqbUZevjkXpM9EqS79tYRkRAwUvnDT2QdJa8
        hex!["9868855492e0bbf55034b9eb52f0200ede9a0e47b5388074163c0fdc7251cd43"].into(),
    );
    let (validator3, blockauthor3): (AccountId, AccountId) = (
        // 5ERY5k4cDMhhE7B8PRA26fCs1VbHNZJAhHoiuZhzP18cxq8T
        hex!["685bb75b531394c4d522003784cc62fa15fcab8fe16c19c3f4a1eeae308afa4f"].into(),
        // 5FCPo3uswynCs1rPvCpnjFykhN3jmeUH51ocMqfpzPq9jVwc
        hex!["8a91dc3768bdba8bba11da5c3b2ae954eede9591a6b7a2d156637d84aee5623c"].into(),
    );

    // aura
    // 5EZ47mio3fjhb1iwGSLKZGmgYvhZRJakfGmPfAemMAMBAA7e
    let aura1: AuraId =
        hex!["6e178a72736139a91e32dadeb57c2822501690e9d8f1516a04b18372cd981831"].unchecked_into();
    // 5EpnwHC4QjhHXq9tGV4FE94GG17JBDDBXfBALPu5VQTVqbyp
    let aura2: AuraId =
        hex!["7a185d241085c938fda96b54059632f885866befb1183aa4dd456f8a406db70c"].unchecked_into();
    // 5CV7jA56wV3mjzLi4JMg4oXATNpwKfcet61NwYJqAAiRsEH9
    let aura3: AuraId =
        hex!["129e3eb4543ed8188d67df20122bb73add3f0ea5fdbd480fdbb9f6b4c14dd872"].unchecked_into();

    // grandpa
    // 5EntNNUQB97ui1F2g1aT9tTBUHsUY3Zi6noVLH5uVfoFadYR
    let grandpa1: GrandpaId =
        hex!["78a4292a2fbccbedc19663a787d13ad5e1af9b1aa4cc7d28adb10c239965eaf5"].unchecked_into();
    // 5CYecRFedCR6rjCe3d6AwLi9AsArdga8fdzUPfCR11bp45Ax
    let grandpa2: GrandpaId =
        hex!["154ff203b637f4dd8d3e186e6820414bb43ccddf0022f3d1754c3862decd3696"].unchecked_into();
    // 5Hj97jQ5SE4TWbpJX1w8CtjZftK9ZzvHUtQWtuiunc1hfTG2
    let grandpa3: GrandpaId =
        hex!["fa7d863e427ebb01df0c66d05cfbbb043ff8abb964786a4ee8d2eceda2b43fef"].unchecked_into();

    // im-online
    // 5GmSNWiRT6GMptZsb97kAMC3eqRikMP4uA8m96JQgCdv5vKf
    let im_online1: ImOnlineId =
        hex!["d001dde321a31457fc615210754a49f9793d22d282e3bb7153ed4257dd238777"].unchecked_into();
    // 5G25Rj3gBQG1bd9sSGzXNdD6c1zTm7W1srBWusjTrA1V6paZ
    let im_online2: ImOnlineId =
        hex!["aeefcefafc41d8b69327cc61e5d9961769851f5238f4cf8ce7f149bf9c9cc85d"].unchecked_into();
    // 5EtJ2KYfVdCscuBrBrV6KVvq9eqhajS9MpHPY9BoEWrhxGCw
    let im_online3: ImOnlineId =
        hex!["7cc403ead4673f243779bb77041e8791f85fc42ebfa2dbffd7ddcc68e6321807"].unchecked_into();

    // authority-discovery
    // 5F4kvJLWoKr9ikn3pEXpTCfLDnfpLAVUf2itbFuJM1NdLuUM
    let authority_discovery1: AuthorityDiscoveryId =
        hex!["84bf028f518c5039c30400da70909f41346c2078ae32d406eb7b74829f13904f"].unchecked_into();
    // 5EhrqABtJXMpzVXu2oy6AQTUAoAAUBikDhXVxCYSfvnox2eQ
    let authority_discovery2: AuthorityDiscoveryId =
        hex!["74cec1864e320408617c7276e98fe2aa75c1f552f2a5621ead78d6c43b390a28"].unchecked_into();
    // 5GTRgcMghrEz92uKLvQLX9opt5SnonYNF9fEqAHooAss2TNq
    let authority_discovery3: AuthorityDiscoveryId =
        hex!["c245222eed6474d094baf1db1225a18dae39567fa16dd7ab0e181e5770d73e26"].unchecked_into();

    let initial_authorities: Vec<AuthorityKeysTuple> = vec![
        (
            (validator1, b"Validator1".to_vec()),
            blockauthor1,
            aura1,
            grandpa1,
            im_online1,
            authority_discovery1,
        ),
        (
            (validator2, b"Validator2".to_vec()),
            blockauthor2,
            aura2,
            grandpa2,
            im_online2,
            authority_discovery2,
        ),
        (
            (validator3, b"Validator3".to_vec()),
            blockauthor3,
            aura3,
            grandpa3,
            im_online3,
            authority_discovery3,
        ),
    ];

    let assets = testnet_assets();
    let endowed_balance = 50 * DOLLARS;
    let mut endowed = BTreeMap::new();
    let pcx_id = pcx().0;
    let endowed_info = initial_authorities
        .iter()
        .map(|i| ((i.0).0.clone(), endowed_balance))
        .collect::<Vec<_>>();
    endowed.insert(pcx_id, endowed_info);

    let constructor = move || {
        testnet_genesis(
            wasm_binary,
            initial_authorities.clone(),
            root_key.clone(),
            root_key.clone(), // use root key as vesting_account
            assets.clone(),
            endowed.clone(),
<<<<<<< HEAD
            crate::res::testnet_btc_genesis_header_info,
=======
            crate::res::testnet_btc_genesis_header,
>>>>>>> 35d1fdf4
            crate::genesis::trustees::staging_testnet_trustees(),
        )
    };
    Ok(ChainSpec::from_genesis(
        "ChainX Staging Testnet",
        "chainx_staging_testnet",
        ChainType::Live,
        constructor,
        vec![
            "/dns/p2p.staging-1.chainx.org/tcp/30333/p2p/12D3KooWQq7h1cqwRqFaRnp7LxcWmBAzJtizS4uckJrxyK5KHron".to_string().try_into().expect("must be valid bootnode"),
            "/dns/p2p.staging-2.chainx.org/tcp/30334/p2p/12D3KooWNKCPciz7iAJ6DBqSygsfzHCVdoMCMWoBgo1EgHMrTpDN".to_string().try_into().expect("must be valid bootnode"),
            "/dns/p2p.staging-3.chainx.org/tcp/30335/p2p/12D3KooWLuxACVFoeddQ4ja68C7Y4qNrXtpBC9gx7akRPacnvoJe".to_string().try_into().expect("must be valid bootnode"),
        ],
        None,
        Some("chainx-staging-testnet"),
        Some(as_properties(NetworkType::Testnet)),
        Default::default(),
    ))
}

pub fn testnet_config() -> Result<ChainSpec, String> {
    let wasm_binary = include_bytes!("./wasm/chainx_runtime_testnet.compact.wasm");
    // subkey inspect-key --uri "$SECRET"
    // 5ERUBzfWtZzB59HM2qekCKzPm9sFo433z3V4rGgJXd7ugWNv
    let root_key: AccountId =
        hex!["684e9d27ae6b5ab3a673616de27bd3e455062c83090de607ab49a2f7396b5a19"].into();
    // bash:
    // for i in 1 2 3; do for j in validator blockauthor; do subkey inspect-key --uri "$SECRET//$i//$j"; done; done
    // for i in 1 2 3; do for j in aura; do subkey inspect-key --scheme sr25519  --uri "$SECRET//$i//$j"; done; done
    // for i in 1 2 3; do for j in grandpa; do subkey inspect-key --scheme ed25519 --uri "$SECRET//$i//$j"; done; done
    // for i in 1 2 3; do for j in im_online; do subkey inspect-key --scheme sr25519 --uri "$SECRET//$i//$j"; done; done
    // for i in 1 2 3; do for j in authority_discovery; do subkey inspect-key --scheme sr25519 --uri "$SECRET//$i//$j"; done; done

    // validator & blockauthor
    let (validator1, blockauthor1): (AccountId, AccountId) = (
        // 5Ca46gRUa2oS6GukzKph8qFfn4WdhP5yhuRaTuzaXsKjfGgM
        hex!["16624186f2ea93a21f34e00ae622959e40d841231b26e625be93f75137b2a10d"].into(),
        // 5Ca1ayQB2GfVb6tPjB849aViHF4vVgBs6USiNVqGeKorPwMw
        hex!["1659cc960f00d5c82662bd97b516330caf9759d7fa7b98fee45005765a19287c"].into(),
    );
    let (validator2, blockauthor2): (AccountId, AccountId) = (
        // 5DV17DNeRCidmacaP1MdhD8YV8A94PmVyr4eRcKq8tG6Q17C
        hex!["3ec431c8b3ae28095ad652f5531a770ef21e59779d4a3a46e0217baa4c614624"].into(),
        // 5FWYBfwLKQhGVqbUZevjkXpM9EqS79tYRkRAwUvnDT2QdJa8
        hex!["9868855492e0bbf55034b9eb52f0200ede9a0e47b5388074163c0fdc7251cd43"].into(),
    );
    let (validator3, blockauthor3): (AccountId, AccountId) = (
        // 5ERY5k4cDMhhE7B8PRA26fCs1VbHNZJAhHoiuZhzP18cxq8T
        hex!["685bb75b531394c4d522003784cc62fa15fcab8fe16c19c3f4a1eeae308afa4f"].into(),
        // 5FCPo3uswynCs1rPvCpnjFykhN3jmeUH51ocMqfpzPq9jVwc
        hex!["8a91dc3768bdba8bba11da5c3b2ae954eede9591a6b7a2d156637d84aee5623c"].into(),
    );

    // aura
    // 5EZ47mio3fjhb1iwGSLKZGmgYvhZRJakfGmPfAemMAMBAA7e
    let aura1: AuraId =
        hex!["6e178a72736139a91e32dadeb57c2822501690e9d8f1516a04b18372cd981831"].unchecked_into();
    // 5EpnwHC4QjhHXq9tGV4FE94GG17JBDDBXfBALPu5VQTVqbyp
    let aura2: AuraId =
        hex!["7a185d241085c938fda96b54059632f885866befb1183aa4dd456f8a406db70c"].unchecked_into();
    // 5CV7jA56wV3mjzLi4JMg4oXATNpwKfcet61NwYJqAAiRsEH9
    let aura3: AuraId =
        hex!["129e3eb4543ed8188d67df20122bb73add3f0ea5fdbd480fdbb9f6b4c14dd872"].unchecked_into();

    // grandpa
    // 5EntNNUQB97ui1F2g1aT9tTBUHsUY3Zi6noVLH5uVfoFadYR
    let grandpa1: GrandpaId =
        hex!["78a4292a2fbccbedc19663a787d13ad5e1af9b1aa4cc7d28adb10c239965eaf5"].unchecked_into();
    // 5CYecRFedCR6rjCe3d6AwLi9AsArdga8fdzUPfCR11bp45Ax
    let grandpa2: GrandpaId =
        hex!["154ff203b637f4dd8d3e186e6820414bb43ccddf0022f3d1754c3862decd3696"].unchecked_into();
    // 5Hj97jQ5SE4TWbpJX1w8CtjZftK9ZzvHUtQWtuiunc1hfTG2
    let grandpa3: GrandpaId =
        hex!["fa7d863e427ebb01df0c66d05cfbbb043ff8abb964786a4ee8d2eceda2b43fef"].unchecked_into();

    // im-online
    // 5GmSNWiRT6GMptZsb97kAMC3eqRikMP4uA8m96JQgCdv5vKf
    let im_online1: ImOnlineId =
        hex!["d001dde321a31457fc615210754a49f9793d22d282e3bb7153ed4257dd238777"].unchecked_into();
    // 5G25Rj3gBQG1bd9sSGzXNdD6c1zTm7W1srBWusjTrA1V6paZ
    let im_online2: ImOnlineId =
        hex!["aeefcefafc41d8b69327cc61e5d9961769851f5238f4cf8ce7f149bf9c9cc85d"].unchecked_into();
    // 5EtJ2KYfVdCscuBrBrV6KVvq9eqhajS9MpHPY9BoEWrhxGCw
    let im_online3: ImOnlineId =
        hex!["7cc403ead4673f243779bb77041e8791f85fc42ebfa2dbffd7ddcc68e6321807"].unchecked_into();

    // authority-discovery
    // 5F4kvJLWoKr9ikn3pEXpTCfLDnfpLAVUf2itbFuJM1NdLuUM
    let authority_discovery1: AuthorityDiscoveryId =
        hex!["84bf028f518c5039c30400da70909f41346c2078ae32d406eb7b74829f13904f"].unchecked_into();
    // 5EhrqABtJXMpzVXu2oy6AQTUAoAAUBikDhXVxCYSfvnox2eQ
    let authority_discovery2: AuthorityDiscoveryId =
        hex!["74cec1864e320408617c7276e98fe2aa75c1f552f2a5621ead78d6c43b390a28"].unchecked_into();
    // 5GTRgcMghrEz92uKLvQLX9opt5SnonYNF9fEqAHooAss2TNq
    let authority_discovery3: AuthorityDiscoveryId =
        hex!["c245222eed6474d094baf1db1225a18dae39567fa16dd7ab0e181e5770d73e26"].unchecked_into();

    let initial_authorities: Vec<AuthorityKeysTuple> = vec![
        (
            (validator1, b"Validator1".to_vec()),
            blockauthor1,
            aura1,
            grandpa1,
            im_online1,
            authority_discovery1,
        ),
        (
            (validator2, b"Validator2".to_vec()),
            blockauthor2,
            aura2,
            grandpa2,
            im_online2,
            authority_discovery2,
        ),
        (
            (validator3, b"Validator3".to_vec()),
            blockauthor3,
            aura3,
            grandpa3,
            im_online3,
            authority_discovery3,
        ),
    ];

    let assets = testnet_assets();
    let endowed_balance = 50 * DOLLARS;
    let mut endowed = BTreeMap::new();
    let pcx_id = pcx().0;
    let endowed_info = initial_authorities
        .iter()
        .map(|i| ((i.0).0.clone(), endowed_balance))
        .collect::<Vec<_>>();
    endowed.insert(pcx_id, endowed_info);

    let constructor = move || {
        testnet_genesis(
            &wasm_binary[..],
            initial_authorities.clone(),
            root_key.clone(),
            root_key.clone(), // use root key as vesting_account
            assets.clone(),
            endowed.clone(),
<<<<<<< HEAD
            crate::res::testnet_btc_genesis_header_info,
=======
            crate::res::testnet_btc_genesis_header,
>>>>>>> 35d1fdf4
            crate::genesis::trustees::staging_testnet_trustees(),
        )
    };
    Ok(ChainSpec::from_genesis(
        "ChainX Testnet",
        "chainx_testnet",
        ChainType::Live,
        constructor,
        vec![
            "/dns/p2p.testnet-1.chainx.org/tcp/30333/p2p/12D3KooWQq7h1cqwRqFaRnp7LxcWmBAzJtizS4uckJrxyK5KHron".to_string().try_into().expect("must be valid bootnode"),
            "/dns/p2p.testnet-2.chainx.org/tcp/30334/p2p/12D3KooWNKCPciz7iAJ6DBqSygsfzHCVdoMCMWoBgo1EgHMrTpDN".to_string().try_into().expect("must be valid bootnode"),
            "/dns/p2p.testnet-3.chainx.org/tcp/30335/p2p/12D3KooWLuxACVFoeddQ4ja68C7Y4qNrXtpBC9gx7akRPacnvoJe".to_string().try_into().expect("must be valid bootnode"),
        ],
        Some(TelemetryEndpoints::new(vec![(CHAINX_TELEMETRY_URL.to_string(), 0)]).expect("Testnet telemetry url is valid; qed")),
        Some("chainx-testnet"),
        Some(as_properties(NetworkType::Testnet)),
        Default::default(),
    ))
}

fn pcx() -> (AssetId, AssetInfo, AssetRestrictions) {
    (
        PCX,
        AssetInfo::new::<Runtime>(
            b"PCX".to_vec(),
            b"Polkadot ChainX".to_vec(),
            Chain::ChainX,
            PCX_DECIMALS,
            b"ChainX's crypto currency in Polkadot ecology".to_vec(),
        )
        .unwrap(),
        AssetRestriction::Deposit
            | AssetRestriction::Withdraw
            | AssetRestriction::DestroyWithdrawal
            | AssetRestriction::DestroyUsable,
    )
}

fn xbtc() -> (AssetId, AssetInfo, AssetRestrictions) {
    (
        X_BTC,
        AssetInfo::new::<Runtime>(
            b"XBTC".to_vec(),
            b"ChainX Bitcoin".to_vec(),
            Chain::Bitcoin,
            BTC_DECIMALS,
            b"ChainX's Cross-chain Bitcoin".to_vec(),
        )
        .unwrap(),
        AssetRestriction::DestroyUsable.into(),
    )
}

// asset_id, asset_info, asset_restrictions, is_online, has_mining_rights
fn testnet_assets() -> Vec<(AssetId, AssetInfo, AssetRestrictions, bool, bool)> {
    let pcx = pcx();
    let btc = xbtc();
    let assets = vec![
        (pcx.0, pcx.1, pcx.2, true, false),
        (btc.0, btc.1, btc.2, true, true),
    ];
    assets
}

fn session_keys(
    aura: AuraId,
    grandpa: GrandpaId,
    im_online: ImOnlineId,
    authority_discovery: AuthorityDiscoveryId,
) -> SessionKeys {
    SessionKeys {
        grandpa,
        aura,
        im_online,
        authority_discovery,
    }
}

type AssetParams = (AssetId, AssetInfo, AssetRestrictions, bool, bool);
fn init_assets(
    assets: Vec<AssetParams>,
) -> (
    Vec<(AssetId, AssetInfo, bool, bool)>,
    Vec<(AssetId, AssetRestrictions)>,
) {
    let mut init_assets = vec![];
    let mut assets_restrictions = vec![];
    for (a, b, c, d, e) in assets {
        init_assets.push((a, b, d, e));
        assets_restrictions.push((a, c))
    }
    (init_assets, assets_restrictions)
}

fn testnet_genesis<F>(
    wasm_binary: &[u8],
    initial_authorities: Vec<AuthorityKeysTuple>,
    root_key: AccountId,
    vesting_account: AccountId,
    assets: Vec<AssetParams>,
    endowed: BTreeMap<AssetId, Vec<(AccountId, Balance)>>,
    bitcoin_info: F,
    trustees: Vec<(Chain, TrusteeInfoConfig, Vec<TrusteeParams>)>,
) -> GenesisConfig
where
    F: FnOnce() -> BitcoinParams,
{
    const ENDOWMENT: Balance = 10_000_000 * DOLLARS;
    const STASH: Balance = 100 * DOLLARS;
    const STAKING_LOCKED: Balance = 1_000 * DOLLARS;
    let (assets, assets_restrictions) = init_assets(assets);

    let endowed_accounts = endowed
        .get(&PCX)
        .expect("PCX endowed; qed")
        .iter()
        .cloned()
        .map(|(k, _)| k)
        .collect::<Vec<_>>();

    let num_endowed_accounts = endowed_accounts.len();

    let balances = endowed
        .get(&PCX)
        .expect("PCX endowed; qed")
        .iter()
        .cloned()
        .map(|(k, _)| (k, ENDOWMENT))
        .collect::<Vec<_>>();

    // The value of STASH balance will be reserved per phragmen member.
    let phragmen_members = endowed_accounts
        .iter()
        .take((num_endowed_accounts + 1) / 2)
        .cloned()
        .map(|member| (member, STASH))
        .collect();

    let tech_comm_members = endowed_accounts
        .iter()
        .take((num_endowed_accounts + 1) / 2)
        .cloned()
<<<<<<< HEAD
        .collect();

    let society_members = endowed_accounts
        .iter()
        .take((num_endowed_accounts + 1) / 2)
        .cloned()
        .collect();
=======
        .collect::<Vec<_>>();

    let society_members = tech_comm_members.clone();
>>>>>>> 35d1fdf4

    // PCX only reserves the native asset id in assets module,
    // the actual native fund management is handled by pallet_balances.
    let mut assets_endowed = endowed;
    assets_endowed.remove(&PCX);

    let validators = initial_authorities
        .clone()
        .into_iter()
        .map(|((val, referral_id), _, _, _, _, _)| (val, referral_id, STAKING_LOCKED))
        .collect::<Vec<_>>();

    let btc_genesis_trustees = trustees
        .iter()
        .find_map(|(chain, _, trustee_params)| {
            if *chain == Chain::Bitcoin {
                Some(
                    trustee_params
                        .iter()
                        .map(|i| (i.0).clone())
                        .collect::<Vec<_>>(),
                )
            } else {
                None
            }
        })
        .expect("bitcoin trustees initialization can not fail; qed");

    GenesisConfig {
        frame_system: Some(SystemConfig {
            code: wasm_binary.to_vec(),
            changes_trie_config: Default::default(),
        }),
        pallet_aura: Some(AuraConfig {
            authorities: vec![],
        }),
        pallet_grandpa: Some(GrandpaConfig {
            authorities: vec![],
        }),
        pallet_collective_Instance1: Some(CouncilConfig::default()),
        pallet_collective_Instance2: Some(TechnicalCommitteeConfig {
            members: tech_comm_members,
            phantom: Default::default(),
        }),
        pallet_membership_Instance1: Some(Default::default()),
        pallet_democracy: Some(DemocracyConfig::default()),
        pallet_treasury: Some(Default::default()),
        pallet_elections_phragmen: Some(ElectionsConfig {
            members: phragmen_members,
        }),
        pallet_im_online: Some(ImOnlineConfig { keys: vec![] }),
        pallet_authority_discovery: Some(AuthorityDiscoveryConfig { keys: vec![] }),
        pallet_session: Some(SessionConfig {
            keys: initial_authorities
                .iter()
                .map(|x| {
                    (
                        (x.0).0.clone(),
                        (x.0).0.clone(),
                        session_keys(x.2.clone(), x.3.clone(), x.4.clone(), x.5.clone()),
                    )
                })
                .collect::<Vec<_>>(),
        }),
        pallet_balances: Some(BalancesConfig { balances }),
        pallet_indices: Some(IndicesConfig { indices: vec![] }),
        pallet_society: Some(SocietyConfig {
            members: society_members,
            pot: 0,
            max_members: 999,
        }),
        pallet_sudo: Some(SudoConfig { key: root_key }),
        xpallet_system: Some(XSystemConfig {
            network_props: NetworkType::Testnet,
        }),
        xpallet_assets_registrar: Some(XAssetsRegistrarConfig { assets }),
        xpallet_assets: Some(XAssetsConfig {
            assets_restrictions,
            endowed: assets_endowed,
        }),
        xpallet_gateway_common: Some(XGatewayCommonConfig { trustees }),
        xpallet_gateway_bitcoin: {
            let BitcoinParams {
                genesis_info,
                genesis_hash,
                network,
                confirmed_count,
<<<<<<< HEAD
            } = bitcoin_info(); // crate::res::mainnet_btc_genesis_header_info();
=======
            } = bitcoin_info(); // crate::res::mainnet_btc_genesis_header();
>>>>>>> 35d1fdf4
            Some(XGatewayBitcoinConfig {
                genesis_trustees: btc_genesis_trustees,
                genesis_info,
                genesis_hash,
                network_id: network,
                params_info: BtcParams::new(
                    486604799,            // max_bits
                    2 * 60 * 60,          // block_max_future
                    2 * 7 * 24 * 60 * 60, // target_timespan_seconds
                    10 * 60,              // target_spacing_seconds
                    4,                    // retargeting_factor
                ),
                verifier: BtcTxVerifier::Recover,
                confirmation_number: confirmed_count,
                reserved_block: 2100,
                btc_withdrawal_fee: 500000,
                max_withdrawal_count: 100,
            })
        },
        xpallet_mining_staking: Some(XStakingConfig {
            validators: vec![],
            validator_count: 50,
            sessions_per_era: 12,
            vesting_account,
            glob_dist_ratio: (12, 88), // (Treasury, X-type Asset and Staking) = (12, 88)
            mining_ratio: (10, 90),    // (Asset Mining, Staking) = (10, 90)
            minimum_penalty: 2 * DOLLARS,
            offence_severity: 2,
            ..Default::default()
        }),
        xpallet_mining_asset: Some(XMiningAssetConfig {
            claim_restrictions: vec![(X_BTC, (10, DAYS * 7))],
            mining_power_map: vec![(X_BTC, 400)],
        }),
        xpallet_dex_spot: Some(XSpotConfig {
            trading_pairs: vec![(PCX, X_BTC, 9, 2, 100000, true)],
<<<<<<< HEAD
        }),
        xpallet_genesis_builder: Some(XGenesisBuilderConfig {
            balances: crate::res::balances(),
            xassets: crate::res::xassets(),
            validators: crate::res::validators(),
=======
>>>>>>> 35d1fdf4
        }),
    }
}<|MERGE_RESOLUTION|>--- conflicted
+++ resolved
@@ -9,10 +9,7 @@
 
 use sc_chain_spec::ChainSpecExtension;
 use sc_service::{config::TelemetryEndpoints, ChainType, Properties};
-<<<<<<< HEAD
-=======
-
->>>>>>> 35d1fdf4
+
 use sp_authority_discovery::AuthorityId as AuthorityDiscoveryId;
 use sp_consensus_aura::sr25519::AuthorityId as AuraId;
 use sp_core::{crypto::UncheckedInto, sr25519, Pair, Public};
@@ -21,14 +18,6 @@
 
 use pallet_im_online::sr25519::AuthorityId as ImOnlineId;
 
-<<<<<<< HEAD
-use xpallet_protocol::{PCX, X_BTC};
-
-use chainx_runtime::{
-    constants::{currency::DOLLARS, time::DAYS},
-    AssetInfo, AssetRestriction, AssetRestrictions, BtcParams, BtcTxVerifier, Chain, NetworkType,
-    TrusteeInfoConfig,
-=======
 use xpallet_protocol::{BTC_DECIMALS, PCX, PCX_DECIMALS, X_BTC};
 
 use chainx_runtime::{
@@ -36,7 +25,6 @@
     AccountId, AssetId, AssetInfo, AssetRestriction, AssetRestrictions, Balance, BtcParams,
     BtcTxVerifier, Chain, NetworkType, ReferralId, Runtime, Signature, TrusteeInfoConfig,
     WASM_BINARY,
->>>>>>> 35d1fdf4
 };
 use chainx_runtime::{
     AuraConfig, AuthorityDiscoveryConfig, BalancesConfig, CouncilConfig, DemocracyConfig,
@@ -160,11 +148,7 @@
                 ("Alice//stash", endowed_balance),
                 ("Bob//stash", endowed_balance),
             ],
-<<<<<<< HEAD
-            crate::res::testnet_btc_genesis_header_info,
-=======
             crate::res::testnet_btc_genesis_header,
->>>>>>> 35d1fdf4
             crate::genesis::trustees::local_testnet_trustees(),
         )
     };
@@ -245,11 +229,7 @@
                 ("Eve//stash", endowed_balance),
                 ("Ferdie//stash", endowed_balance),
             ],
-<<<<<<< HEAD
-            crate::res::testnet_btc_genesis_header_info,
-=======
             crate::res::testnet_btc_genesis_header,
->>>>>>> 35d1fdf4
             crate::genesis::trustees::local_testnet_trustees(),
         )
     };
@@ -389,11 +369,7 @@
             root_key.clone(), // use root key as vesting_account
             assets.clone(),
             endowed.clone(),
-<<<<<<< HEAD
-            crate::res::testnet_btc_genesis_header_info,
-=======
             crate::res::testnet_btc_genesis_header,
->>>>>>> 35d1fdf4
             crate::genesis::trustees::staging_testnet_trustees(),
         )
     };
@@ -536,11 +512,7 @@
             root_key.clone(), // use root key as vesting_account
             assets.clone(),
             endowed.clone(),
-<<<<<<< HEAD
-            crate::res::testnet_btc_genesis_header_info,
-=======
             crate::res::testnet_btc_genesis_header,
->>>>>>> 35d1fdf4
             crate::genesis::trustees::staging_testnet_trustees(),
         )
     };
@@ -683,19 +655,9 @@
         .iter()
         .take((num_endowed_accounts + 1) / 2)
         .cloned()
-<<<<<<< HEAD
-        .collect();
-
-    let society_members = endowed_accounts
-        .iter()
-        .take((num_endowed_accounts + 1) / 2)
-        .cloned()
-        .collect();
-=======
         .collect::<Vec<_>>();
 
     let society_members = tech_comm_members.clone();
->>>>>>> 35d1fdf4
 
     // PCX only reserves the native asset id in assets module,
     // the actual native fund management is handled by pallet_balances.
@@ -707,7 +669,6 @@
         .into_iter()
         .map(|((val, referral_id), _, _, _, _, _)| (val, referral_id, STAKING_LOCKED))
         .collect::<Vec<_>>();
-
     let btc_genesis_trustees = trustees
         .iter()
         .find_map(|(chain, _, trustee_params)| {
@@ -722,7 +683,7 @@
                 None
             }
         })
-        .expect("bitcoin trustees initialization can not fail; qed");
+        .expect("must success for bitcoin trustee info");
 
     GenesisConfig {
         frame_system: Some(SystemConfig {
@@ -783,11 +744,7 @@
                 genesis_hash,
                 network,
                 confirmed_count,
-<<<<<<< HEAD
-            } = bitcoin_info(); // crate::res::mainnet_btc_genesis_header_info();
-=======
             } = bitcoin_info(); // crate::res::mainnet_btc_genesis_header();
->>>>>>> 35d1fdf4
             Some(XGatewayBitcoinConfig {
                 genesis_trustees: btc_genesis_trustees,
                 genesis_info,
@@ -808,7 +765,7 @@
             })
         },
         xpallet_mining_staking: Some(XStakingConfig {
-            validators: vec![],
+            validators,
             validator_count: 50,
             sessions_per_era: 12,
             vesting_account,
@@ -824,14 +781,11 @@
         }),
         xpallet_dex_spot: Some(XSpotConfig {
             trading_pairs: vec![(PCX, X_BTC, 9, 2, 100000, true)],
-<<<<<<< HEAD
         }),
         xpallet_genesis_builder: Some(XGenesisBuilderConfig {
             balances: crate::res::balances(),
             xassets: crate::res::xassets(),
             validators: crate::res::validators(),
-=======
->>>>>>> 35d1fdf4
         }),
     }
 }