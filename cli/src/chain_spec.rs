--- conflicted
+++ resolved
@@ -1,15 +1,24 @@
 use std::collections::BTreeMap;
 
 use chainx_runtime::{
-<<<<<<< HEAD
-    h256_conv_endian_from_str, AccountId, AssetId, AssetInfo, AssetRestriction, AssetRestrictions,
-    AuraConfig, BTCHeader, BTCNetwork, BTCParams, Balance, Chain, Compact, ContractsSchedule,
-    GenesisConfig, GrandpaConfig, Runtime, Signature, SudoConfig, SystemConfig, XAssetsConfig,
-    XBridgeBitcoinConfig, XContractsConfig, XMiningStakingConfig, WASM_BINARY,
-=======
-    h256_conv_endian_from_str, AssetInfo, AssetRestriction, AssetRestrictions, BTCCompact,
-    BTCHeader, BTCNetwork, BTCParams, Chain, ContractsSchedule, NetworkType,
->>>>>>> 71481dad
+    // <<<<<<< HEAD
+    // h256_conv_endian_from_str, AccountId, AssetId, AssetInfo, AssetRestriction, AssetRestrictions,
+    // AuraConfig, BTCHeader, BTCNetwork, BTCParams, Balance, Chain, Compact, ContractsSchedule,
+    // GenesisConfig, GrandpaConfig, Runtime, Signature, SudoConfig, SystemConfig, XAssetsConfig,
+    // XBridgeBitcoinConfig, XContractsConfig, XMiningStakingConfig, WASM_BINARY,
+    // =======
+    h256_conv_endian_from_str,
+    AssetInfo,
+    AssetRestriction,
+    AssetRestrictions,
+    BTCCompact,
+    BTCHeader,
+    BTCNetwork,
+    BTCParams,
+    Chain,
+    ContractsSchedule,
+    NetworkType,
+    // >>>>>>> 71481dad2ac60a2dd5be6aaa37da50ce34f6cea1
 };
 use chainx_runtime::{AccountId, AssetId, Balance, Runtime, Signature, WASM_BINARY};
 use chainx_runtime::{
