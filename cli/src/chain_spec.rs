--- conflicted
+++ resolved
@@ -26,19 +26,11 @@
     NetworkType, ReferralId, Runtime, SessionKeys, Signature, TrusteeInfoConfig, WASM_BINARY,
 };
 use chainx_runtime::{
-<<<<<<< HEAD
-    AuraConfig, AuthorityDiscoveryConfig, BalancesConfig, CouncilConfig, DemocracyConfig,
-    ElectionsConfig, GenesisConfig, GrandpaConfig, ImOnlineConfig, IndicesConfig, SessionConfig,
-    SessionKeys, SocietyConfig, SudoConfig, SystemConfig, TechnicalCommitteeConfig, XAssetsConfig,
-    XAssetsRegistrarConfig, XGatewayBitcoinConfig, XGatewayCommonConfig, XGenesisBuilderConfig,
-    XMiningAssetConfig, XSpotConfig, XStakingConfig, XSystemConfig,
-=======
     AuthorityDiscoveryConfig, BalancesConfig, CouncilConfig, DemocracyConfig, ElectionsConfig,
     GenesisConfig, GrandpaConfig, ImOnlineConfig, IndicesConfig, SessionConfig, SocietyConfig,
     SudoConfig, SystemConfig, TechnicalCommitteeConfig, XAssetsConfig, XAssetsRegistrarConfig,
-    XGatewayBitcoinConfig, XGatewayCommonConfig, XMiningAssetConfig, XSpotConfig, XStakingConfig,
-    XSystemConfig,
->>>>>>> eb1b9786
+    XGatewayBitcoinConfig, XGatewayCommonConfig, XGenesisBuilderConfig, XMiningAssetConfig,
+    XSpotConfig, XStakingConfig, XSystemConfig,
 };
 
 use crate::genesis::trustees::TrusteeParams;
