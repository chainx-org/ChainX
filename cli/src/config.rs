// Copyright 2019-2020 ChainX Project Authors. Licensed under GPL-3.0.

use serde_json::value::Value;
use std::collections::HashMap;
use std::fs::File;
use std::io::Read;
use std::path::Path;

fn read_config_file(path: &Path) -> Result<HashMap<String, Value>, Box<dyn std::error::Error>> {
    let mut bytes = Vec::new();
    File::open(path)?.read_to_end(&mut bytes)?;

    Ok(serde_json::from_slice(&bytes).unwrap_or_else(|_| {
        panic!(
            "JSON was not well-formatted, please ensure {} is a valid JSON file.",
            path.display()
        )
    }))
}

const SUB_COMMANDS: [&str; 14] = [
    "benchmark",
    "build-spec",
    "build-sync-spec",
    "check-block",
    "export-blocks",
    "export-state",
    "help",
    "import-blocks",
    "key",
    "purge-chain",
    "revert",
    "sign",
    "vanity",
    "verify",
];

/// Extends the origin cli arg list with the options from the config file.
///
/// Only the options that do not appear in the command line will be appended.
fn extend_cli_args(
    cli_args: Vec<String>,
    path: Option<&Path>,
    default_opts: HashMap<String, String>,
) -> Result<Vec<String>, Box<dyn std::error::Error>> {
    // Gather all the FLAGS/OPTIONS passed from the command line.
    let cli_opts = cli_args
        .iter()
        .filter(|i| i.starts_with("--"))
        .filter_map(|i| i.split('=').next())
        .collect::<Vec<_>>();

    let mut config_opts = Vec::new();
    let mut default_opts = default_opts
        .into_iter()
        .filter(|(k, _)| !cli_opts.contains(&format!("--{}", k).as_ref()))
        .collect::<HashMap<_, _>>();

    if let Some(path) = path {
        for (key, value) in read_config_file(path)?.into_iter() {
<<<<<<< HEAD
            // remove key has been configured in config file or in cli arguments.
=======
            // Remove the option that has been configured in the config file.
>>>>>>> 53059295
            if default_opts.contains_key(key.as_str()) {
                default_opts.remove(key.as_str());
            }

            let opt = format!("--{}", key);
            match value {
                Value::Bool(b) => {
                    if !cli_opts.contains(&opt.as_ref()) && b {
                        config_opts.push(opt.to_string());
                    }
                }
                Value::Number(n) => {
                    if !cli_opts.contains(&opt.as_ref()) {
                        config_opts.push(format!("{}={}", opt, n));
                    }
                }
                Value::String(s) => {
                    if !s.is_empty() && !cli_opts.contains(&opt.as_ref()) {
                        config_opts.push(format!("{}={}", opt, s));
                    }
                }
                Value::Array(arr) => {
                    config_opts.extend(arr.into_iter().map(|a| {
                        format!(
                            "{}={}",
                            opt,
                            a.as_str().expect("Array item can always be a String; qed")
                        )
                    }));
                }
                Value::Null => {}
                Value::Object(_) => {
                    panic!("The nested configuration in the config file is unsupported.")
                }
            }
        }
    }

    if let Some(sub_command) = cli_args.get(1) {
        // Injecting `default_opts()` only makes sense in the context of no specified subcommands.
        if !SUB_COMMANDS.contains(&sub_command.as_str()) {
            for (key, value) in default_opts {
                config_opts.push(format!("--{}={}", key, value));
            }
        }
    }

    let mut args = cli_args;
    args.extend(config_opts);
    Ok(args)
}

fn default_opts() -> HashMap<String, String> {
    let mut map = HashMap::new();
    map.insert("port".into(), "20222".to_string());
    map.insert("rpc-port".into(), "8086".to_string());
    map.insert("ws-port".into(), "8087".to_string());
    map
}

/// Try to inject the options from the config file.
pub fn preprocess_cli_args(cli_args: Vec<String>) -> Vec<String> {
    let mut config_path: Option<String> = None;

    // Find the last --config option.
    let mut cli_args_iter = cli_args.iter();
    while let Some(arg) = cli_args_iter.next() {
        if arg == "--config" {
            let path = cli_args_iter
                .next()
                .expect("The argument '--config <PATH>' requires a value but none was supplied");
            config_path = Some(path.to_string());
        } else if arg.starts_with("--config=") {
            config_path = arg.split('=').nth(1).map(|s| s.to_string());
            assert!(config_path.is_some(), "missing PATH in --config=<PATH>");
        }
    }

    let path: Option<&Path> = config_path.as_ref().map(Path::new);
    match extend_cli_args(cli_args, path, default_opts()) {
        Ok(args) => args,
        Err(e) => panic!(e.to_string()),
    }
}<|MERGE_RESOLUTION|>--- conflicted
+++ resolved
@@ -58,11 +58,7 @@
 
     if let Some(path) = path {
         for (key, value) in read_config_file(path)?.into_iter() {
-<<<<<<< HEAD
-            // remove key has been configured in config file or in cli arguments.
-=======
             // Remove the option that has been configured in the config file.
->>>>>>> 53059295
             if default_opts.contains_key(key.as_str()) {
                 default_opts.remove(key.as_str());
             }
