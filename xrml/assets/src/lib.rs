--- conflicted
+++ resolved
@@ -34,14 +34,9 @@
 use self::trigger::AssetTriggerEventAfter;
 
 pub use self::types::{
-<<<<<<< HEAD
-    is_valid_desc, is_valid_token, Asset, AssetErr, AssetRestriction, AssetRestrictions, AssetType,
-    Chain, NegativeImbalance, PositiveImbalance, SignedBalance, SignedImbalanceT,
-=======
-    is_valid_desc, is_valid_memo, is_valid_token, AssetErr, AssetInfo, AssetRestriction,
-    AssetRestrictions, AssetType, Chain, NegativeImbalance, PositiveImbalance, SignedBalance,
-    SignedImbalanceT, TotalAssetInfo,
->>>>>>> 1199ae5f
+    is_valid_desc, is_valid_token, AssetErr, AssetInfo, AssetRestriction, AssetRestrictions,
+    AssetType, Chain, NegativeImbalance, PositiveImbalance, SignedBalance, SignedImbalanceT,
+    TotalAssetInfo,
 };
 
 pub struct SimpleAccountIdDeterminator<T: Trait>(::sp_std::marker::PhantomData<T>);
