[package]
name = "chainx-runtime"
version = "2.0.0-alpha.0"
authors = ["The ChainX Authors"]
edition = "2018"

[package.metadata.docs.rs]
targets = ["x86_64-unknown-linux-gnu"]

[dependencies]
codec = { package = "parity-scale-codec", version = "1.3.4", default-features = false, features = ["derive"] }
serde = { version = "1.0.101", optional = true, features = ["derive"] }
smallvec = "1.4.1"
static_assertions = "1.1.0"

# Substrate primitives
sp-api = { version = "2.0.0", default-features = false }
sp-authority-discovery = { version = "2.0.0", default-features = false }
sp-block-builder = { version = "2.0.0", default-features = false }
sp-consensus-babe = { version = "0.8.0", default-features = false }
sp-core = { version = "2.0.0", default-features = false }
sp-inherents = { version = "2.0.0", default-features = false }
sp-io = { version = "2.0.0", default-features = false }
sp-offchain = { version = "2.0.0", default-features = false }
sp-runtime = { version = "2.0.0", default-features = false }
sp-session = { version = "2.0.0", default-features = false }
sp-std = { version = "2.0.0", default-features = false }
sp-transaction-pool = { version = "2.0.0", default-features = false }
sp-version = { version = "2.0.0", default-features = false }

# Substrate pallets
frame-executive = { version = "2.0.0", default-features = false }
frame-system = { version = "2.0.0", default-features = false }
frame-system-rpc-runtime-api = { version = "2.0.0", default-features = false }
frame-support = { version = "2.0.0", default-features = false }
pallet-authority-discovery = { version = "2.0.0", default-features = false }
pallet-authorship = { version = "2.0.0", default-features = false }
pallet-babe = { version = "2.0.0", default-features = false }
pallet-balances = { version = "2.0.0", default-features = false }
pallet-collective = { version = "2.0.0", default-features = false }
pallet-democracy = { version = "2.0.0", default-features = false }
pallet-elections-phragmen = { version = "2.0.0", default-features = false }
pallet-finality-tracker = { version = "2.0.0", default-features = false }
pallet-grandpa = { version = "2.0.0", default-features = false }
pallet-identity = { version = "2.0.0", default-features = false }
pallet-im-online = { version = "2.0.0", default-features = false }
pallet-indices = { version = "2.0.0", default-features = false }
pallet-membership = { version = "2.0.0", default-features = false }
pallet-multisig = { version = "2.0.0", default-features = false }
pallet-offences = { version = "2.0.0", default-features = false }
pallet-randomness-collective-flip = { version = "2.0.0", default-features = false }
pallet-recovery = { version = "2.0.0", default-features = false }
pallet-scheduler = { version = "2.0.0", default-features = false }
pallet-session = { version = "2.0.0", default-features = false, features = ["historical"] }
pallet-society = { version = "2.0.0", default-features = false }
pallet-sudo = { version = "2.0.0", default-features = false }
pallet-timestamp = { version = "2.0.0", default-features = false }
pallet-transaction-payment = { version = "2.0.0", default-features = false }
pallet-transaction-payment-rpc-runtime-api = { version = "2.0.0", default-features = false }
pallet-treasury = { version = "2.0.0", default-features = false }
pallet-utility = { version = "2.0.0", default-features = false }

frame-benchmarking = { version = "2.0.0", default-features = false, optional = true }
frame-system-benchmarking = { version = "2.0.0", default-features = false, optional = true }

# Orml
orml-traits = { version = "0.3", default-features = false }
orml-currencies = { version = "0.3", default-features = false }

# ChainX primitives
chainx-primitives = { path = "../primitives", default-features = false }
xp-runtime = { path = "../primitives/runtime", default-features = false }
xp-mining-staking = { path = "../primitives/mining/staking", default-features = false }

# ChainX pallets
xpallet-assets = { path = "../xpallets/assets", default-features = false }
xpallet-assets-registrar = { path = "../xpallets/assets-registrar", default-features = false }
xpallet-assets-rpc-runtime-api = { path = "../xpallets/assets/rpc/runtime-api", default-features = false }
xpallet-dex-spot = { path = "../xpallets/dex/spot", default-features = false }
xpallet-dex-spot-rpc-runtime-api = { path = "../xpallets/dex/spot/rpc/runtime-api", default-features = false }
xpallet-gateway-bitcoin = { path = "../xpallets/gateway/bitcoin", default-features = false }
# we use feature "ss48check" for using local runtime-interface to check address, if in parachain, do not use this feature
xpallet-gateway-common = { path = "../xpallets/gateway/common", default-features = false, features = ["ss58check"] }
xpallet-gateway-common-rpc-runtime-api = { path = "../xpallets/gateway/common/rpc/runtime-api", default-features = false }
<<<<<<< HEAD
xpallet-gateway-bitcoin = { path = "../xpallets/gateway/bitcoin", default-features = false }
xpallet-genesis-builder = { path = "../xpallets/genesis-builder", default-features = false }
xpallet-dex-spot = { path = "../xpallets/dex/spot", default-features = false }
xpallet-dex-spot-rpc-runtime-api = { path = "../xpallets/dex/spot/rpc/runtime-api", default-features = false }
xpallet-mining-staking = { path  = "../xpallets/mining/staking", default-features = false }
xpallet-mining-staking-rpc-runtime-api = { path  = "../xpallets/mining/staking/rpc/runtime-api", default-features = false }
=======
xpallet-gateway-records = { path = "../xpallets/gateway/records", default-features = false }
xpallet-gateway-records-rpc-runtime-api = { path = "../xpallets/gateway/records/rpc/runtime-api", default-features = false }
>>>>>>> 2b258084
xpallet-mining-asset = { path  = "../xpallets/mining/asset", default-features = false }
xpallet-mining-asset-rpc-runtime-api = { path  = "../xpallets/mining/asset/rpc/runtime-api", default-features = false }
xpallet-mining-staking = { path  = "../xpallets/mining/staking", default-features = false }
xpallet-mining-staking-rpc-runtime-api = { path  = "../xpallets/mining/staking/rpc/runtime-api", default-features = false }
xpallet-protocol = { path = "../xpallets/protocol", default-features = false }
xpallet-system = { path = "../xpallets/system", default-features = false }
xpallet-support = { path = "../xpallets/support", default-features = false }

[build-dependencies]
wasm-builder-runner = { package = "substrate-wasm-builder-runner", version = "1.0.6", default-features = false }

[features]
default = ["std", "pallet-session/historical"]
std = [
    "codec/std",
    "serde",
    # Substrate primitives
    "sp-api/std",
    "sp-authority-discovery/std",
    "sp-block-builder/std",
    "sp-consensus-babe/std",
    "sp-core/std",
    "sp-inherents/std",
    "sp-io/std",
    "sp-offchain/std",
    "sp-runtime/std",
    "sp-session/std",
    "sp-std/std",
    "sp-transaction-pool/std",
    "sp-version/std",
    # Substrate pallets
    "frame-executive/std",
    "frame-system/std",
    "frame-system-rpc-runtime-api/std",
    "frame-support/std",
    "pallet-authority-discovery/std",
    "pallet-authorship/std",
    "pallet-babe/std",
    "pallet-balances/std",
    "pallet-collective/std",
    "pallet-democracy/std",
    "pallet-elections-phragmen/std",
    "pallet-finality-tracker/std",
    "pallet-grandpa/std",
    "pallet-identity/std",
    "pallet-im-online/std",
    "pallet-indices/std",
    "pallet-membership/std",
    "pallet-multisig/std",
    "pallet-offences/std",
    "pallet-randomness-collective-flip/std",
    "pallet-recovery/std",
    "pallet-scheduler/std",
    "pallet-session/std",
    "pallet-society/std",
    "pallet-sudo/std",
    "pallet-timestamp/std",
    "pallet-transaction-payment/std",
    "pallet-transaction-payment-rpc-runtime-api/std",
    "pallet-treasury/std",
    "pallet-utility/std",
    # Orml
    "orml-traits/std",
    "orml-currencies/std",
    # ChainX primitives
    "chainx-primitives/std",
    "xp-runtime/std",
    "xp-mining-staking/std",
    # ChainX pallets
    "xpallet-assets/std",
    "xpallet-assets-registrar/std",
    "xpallet-assets-rpc-runtime-api/std",
<<<<<<< HEAD
    "xpallet-gateway-records/std",
    "xpallet-gateway-records-rpc-runtime-api/std",
    "xpallet-gateway-common/std",
    "xpallet-gateway-common-rpc-runtime-api/std",
    "xpallet-gateway-bitcoin/std",
    "xpallet-genesis-builder/std",
=======
>>>>>>> 2b258084
    "xpallet-dex-spot/std",
    "xpallet-dex-spot-rpc-runtime-api/std",
    "xpallet-gateway-bitcoin/std",
    "xpallet-gateway-common/std",
    "xpallet-gateway-common-rpc-runtime-api/std",
    "xpallet-gateway-records/std",
    "xpallet-gateway-records-rpc-runtime-api/std",
    "xpallet-mining-asset/std",
    "xpallet-mining-asset-rpc-runtime-api/std",
    "xpallet-mining-staking/std",
    "xpallet-mining-staking-rpc-runtime-api/std",
    "xpallet-protocol/std",
    "xpallet-system/std",
    "xpallet-support/std",
]
runtime-benchmarks = [
    "frame-benchmarking",
    "frame-system-benchmarking",
    "frame-system/runtime-benchmarks",
    "frame-support/runtime-benchmarks",
    "sp-runtime/runtime-benchmarks",
    "pallet-balances/runtime-benchmarks",
    "pallet-collective/runtime-benchmarks",
    "pallet-society/runtime-benchmarks",
    "xpallet-assets/runtime-benchmarks",
    "xpallet-assets-registrar/runtime-benchmarks",
    "xpallet-dex-spot/runtime-benchmarks",
    "xpallet-gateway-bitcoin/runtime-benchmarks",
    "xpallet-gateway-common/runtime-benchmarks",
    "xpallet-gateway-records/runtime-benchmarks",
    "xpallet-mining-asset/runtime-benchmarks",
    "xpallet-mining-staking/runtime-benchmarks",
]<|MERGE_RESOLUTION|>--- conflicted
+++ resolved
@@ -82,17 +82,9 @@
 # we use feature "ss48check" for using local runtime-interface to check address, if in parachain, do not use this feature
 xpallet-gateway-common = { path = "../xpallets/gateway/common", default-features = false, features = ["ss58check"] }
 xpallet-gateway-common-rpc-runtime-api = { path = "../xpallets/gateway/common/rpc/runtime-api", default-features = false }
-<<<<<<< HEAD
-xpallet-gateway-bitcoin = { path = "../xpallets/gateway/bitcoin", default-features = false }
-xpallet-genesis-builder = { path = "../xpallets/genesis-builder", default-features = false }
-xpallet-dex-spot = { path = "../xpallets/dex/spot", default-features = false }
-xpallet-dex-spot-rpc-runtime-api = { path = "../xpallets/dex/spot/rpc/runtime-api", default-features = false }
-xpallet-mining-staking = { path  = "../xpallets/mining/staking", default-features = false }
-xpallet-mining-staking-rpc-runtime-api = { path  = "../xpallets/mining/staking/rpc/runtime-api", default-features = false }
-=======
 xpallet-gateway-records = { path = "../xpallets/gateway/records", default-features = false }
 xpallet-gateway-records-rpc-runtime-api = { path = "../xpallets/gateway/records/rpc/runtime-api", default-features = false }
->>>>>>> 2b258084
+xpallet-genesis-builder = { path = "../xpallets/genesis-builder", default-features = false }
 xpallet-mining-asset = { path  = "../xpallets/mining/asset", default-features = false }
 xpallet-mining-asset-rpc-runtime-api = { path  = "../xpallets/mining/asset/rpc/runtime-api", default-features = false }
 xpallet-mining-staking = { path  = "../xpallets/mining/staking", default-features = false }
@@ -165,15 +157,6 @@
     "xpallet-assets/std",
     "xpallet-assets-registrar/std",
     "xpallet-assets-rpc-runtime-api/std",
-<<<<<<< HEAD
-    "xpallet-gateway-records/std",
-    "xpallet-gateway-records-rpc-runtime-api/std",
-    "xpallet-gateway-common/std",
-    "xpallet-gateway-common-rpc-runtime-api/std",
-    "xpallet-gateway-bitcoin/std",
-    "xpallet-genesis-builder/std",
-=======
->>>>>>> 2b258084
     "xpallet-dex-spot/std",
     "xpallet-dex-spot-rpc-runtime-api/std",
     "xpallet-gateway-bitcoin/std",
@@ -181,6 +164,7 @@
     "xpallet-gateway-common-rpc-runtime-api/std",
     "xpallet-gateway-records/std",
     "xpallet-gateway-records-rpc-runtime-api/std",
+    "xpallet-genesis-builder/std",
     "xpallet-mining-asset/std",
     "xpallet-mining-asset-rpc-runtime-api/std",
     "xpallet-mining-staking/std",
