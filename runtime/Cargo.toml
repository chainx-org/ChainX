[package]
name = "chainx-runtime"
version = "2.0.0"
authors = ["ChainX community <https://www.chainx.org>"]
edition = "2018"

[package.metadata.docs.rs]
targets = ["x86_64-unknown-linux-gnu"]

[dependencies]
codec = { package = "parity-scale-codec", version = "1.3.1", default-features = false, features = ["derive"] }
serde = { version = "1.0.101", optional = true, features = ["derive"] }
static_assertions = "1.1.0"

# Substrate primitives
sp-api = { git = "https://github.com/paritytech/substrate.git", tag = "v2.0.0-rc4", default-features = false }
sp-block-builder = { git = "https://github.com/paritytech/substrate.git", tag = "v2.0.0-rc4", default-features = false }
sp-consensus-aura = { git = "https://github.com/paritytech/substrate.git", tag = "v2.0.0-rc4", default-features = false }
sp-core = { git = "https://github.com/paritytech/substrate.git", tag = "v2.0.0-rc4", default-features = false }
sp-inherents = { git = "https://github.com/paritytech/substrate.git", tag = "v2.0.0-rc4", default-features = false }
sp-io = { git = "https://github.com/paritytech/substrate.git", tag = "v2.0.0-rc4", default-features = false }
sp-offchain = { git = "https://github.com/paritytech/substrate.git", tag = "v2.0.0-rc4", default-features = false }
sp-runtime = { git = "https://github.com/paritytech/substrate.git", tag = "v2.0.0-rc4", default-features = false }
sp-session = { git = "https://github.com/paritytech/substrate.git", tag = "v2.0.0-rc4", default-features = false }
sp-std = { git = "https://github.com/paritytech/substrate.git", tag = "v2.0.0-rc4", default-features = false }
sp-transaction-pool = { git = "https://github.com/paritytech/substrate.git", tag = "v2.0.0-rc4", default-features = false }
sp-version = { git = "https://github.com/paritytech/substrate.git", tag = "v2.0.0-rc4", default-features = false }

# Substrate pallets
frame-executive = { git = "https://github.com/paritytech/substrate.git", tag = "v2.0.0-rc4", default-features = false }
frame-support = { git = "https://github.com/paritytech/substrate.git", tag = "v2.0.0-rc4", default-features = false }
frame-system = { git = "https://github.com/paritytech/substrate.git", tag = "v2.0.0-rc4", default-features = false }
frame-system-rpc-runtime-api = { git = "https://github.com/paritytech/substrate.git", tag = "v2.0.0-rc4", default-features = false }
pallet-aura = { git = "https://github.com/paritytech/substrate.git", tag = "v2.0.0-rc4", default-features = false }
pallet-grandpa = { git = "https://github.com/paritytech/substrate.git", tag = "v2.0.0-rc4", default-features = false }
pallet-im-online = { git = "https://github.com/paritytech/substrate.git", tag = "v2.0.0-rc4", default-features = false }
pallet-randomness-collective-flip = { git = "https://github.com/paritytech/substrate.git", tag = "v2.0.0-rc4", default-features = false }
pallet-sudo = { git = "https://github.com/paritytech/substrate.git", tag = "v2.0.0-rc4", default-features = false }
pallet-offences = { git = "https://github.com/paritytech/substrate.git", tag = "v2.0.0-rc4", default-features = false }
pallet-session = { git = "https://github.com/paritytech/substrate.git", tag = "v2.0.0-rc4", default-features = false, features = ["historical"] }
pallet-timestamp = { git = "https://github.com/paritytech/substrate.git", tag = "v2.0.0-rc4", default-features = false }
pallet-utility = { git = "https://github.com/paritytech/substrate.git", tag = "v2.0.0-rc4", default-features = false }
pallet-multisig = { git = "https://github.com/paritytech/substrate.git", tag = "v2.0.0-rc4", default-features = false }

# ChainX primitives
chainx-primitives = { path = "../primitives", default-features = false }
xp-mining-staking = { path = "../primitives/mining/staking", default-features = false }

# ChainX pallets
xpallet-protocol = { path = "../xpallets/protocol", default-features = false }
xpallet-system = { path = "../xpallets/system", default-features = false }
xpallet-assets = { path = "../xpallets/assets", default-features = false }
xpallet-assets-rpc-runtime-api = { path = "../xpallets/assets/rpc/runtime-api", default-features = false }
xpallet-gateway-records = { path = "../xpallets/gateway/records", default-features = false }
xpallet-gateway-records-rpc-runtime-api = { path = "../xpallets/gateway/records/rpc/runtime-api", default-features = false }
xpallet-gateway-common = { path = "../xpallets/gateway/common", default-features = false }
xpallet-gateway-bitcoin = { path = "../xpallets/gateway/bitcoin", default-features = false }
xpallet-contracts = { path = "../xpallets/contracts", default-features = false }
xpallet-contracts-primitives = { path = "../xpallets/contracts/common", default-features = false }
xpallet-contracts-rpc-runtime-api = { path = "../xpallets/contracts/rpc/runtime-api", default-features = false }
xpallet-dex-spot = { path = "../xpallets/dex/spot", default-features = false }
xpallet-mining-staking = { path  = "../xpallets/mining/staking", default-features = false }
xpallet-mining-staking-rpc-runtime-api = { path  = "../xpallets/mining/staking/rpc/runtime-api", default-features = false }
xpallet-mining-asset = { path  = "../xpallets/mining/asset", default-features = false }
<<<<<<< HEAD
=======
xpallet-protocol = { path = "../xpallets/protocol", default-features = false }
xpallet-system = { path = "../xpallets/system", default-features = false }
xpallet-support = { path = "../xpallets/support", default-features = false }
>>>>>>> 41698970
xpallet-transaction-payment = { path = "../xpallets/transaction-payment", default-features = false }
xpallet-transaction-payment-rpc-runtime-api = { path = "../xpallets/transaction-payment/rpc/runtime-api", default-features = false }

[build-dependencies]
wasm-builder-runner = { package = "substrate-wasm-builder-runner", git = "https://github.com/paritytech/substrate.git", tag = "v2.0.0-rc4", default-features = false }

[features]
default = ["std", "pallet-session/historical"]
std = [
    "codec/std",
    "serde",

    "sp-api/std",
    "sp-block-builder/std",
    "sp-consensus-aura/std",
    "sp-core/std",
    "sp-inherents/std",
    "sp-io/std",
    "sp-offchain/std",
    "sp-runtime/std",
    "sp-session/std",
    "sp-std/std",
    "sp-transaction-pool/std",
    "sp-version/std",

    "frame-executive/std",
    "frame-support/std",
    "frame-system/std",
    "frame-system-rpc-runtime-api/std",

    "pallet-aura/std",
    "pallet-grandpa/std",
    "pallet-im-online/std",
    "pallet-randomness-collective-flip/std",
    "pallet-sudo/std",
    "pallet-session/std",
    "pallet-offences/std",
    "pallet-timestamp/std",
    "pallet-utility/std",
    "pallet-multisig/std",

    "chainx-primitives/std",
    "xp-mining-staking/std",

    "xpallet-protocol/std",
    "xpallet-system/std",
    "xpallet-assets/std",
    "xpallet-assets-rpc-runtime-api/std",
    "xpallet-gateway-records/std",
    "xpallet-gateway-records-rpc-runtime-api/std",
    "xpallet-gateway-common/std",
    "xpallet-gateway-bitcoin/std",
    "xpallet-contracts/std",
    "xpallet-contracts-primitives/std",
    "xpallet-contracts-rpc-runtime-api/std",
    "xpallet-dex-spot/std",
    "xpallet-mining-staking/std",
    "xpallet-mining-staking-rpc-runtime-api/std",
    "xpallet-mining-asset/std",
<<<<<<< HEAD
=======
    "xpallet-protocol/std",
    "xpallet-system/std",
    "xpallet-support/std",
>>>>>>> 41698970
    "xpallet-transaction-payment/std",
    "xpallet-transaction-payment-rpc-runtime-api/std",
]<|MERGE_RESOLUTION|>--- conflicted
+++ resolved
@@ -48,6 +48,7 @@
 
 # ChainX pallets
 xpallet-protocol = { path = "../xpallets/protocol", default-features = false }
+xpallet-support = { path = "../xpallets/support", default-features = false }
 xpallet-system = { path = "../xpallets/system", default-features = false }
 xpallet-assets = { path = "../xpallets/assets", default-features = false }
 xpallet-assets-rpc-runtime-api = { path = "../xpallets/assets/rpc/runtime-api", default-features = false }
@@ -62,12 +63,6 @@
 xpallet-mining-staking = { path  = "../xpallets/mining/staking", default-features = false }
 xpallet-mining-staking-rpc-runtime-api = { path  = "../xpallets/mining/staking/rpc/runtime-api", default-features = false }
 xpallet-mining-asset = { path  = "../xpallets/mining/asset", default-features = false }
-<<<<<<< HEAD
-=======
-xpallet-protocol = { path = "../xpallets/protocol", default-features = false }
-xpallet-system = { path = "../xpallets/system", default-features = false }
-xpallet-support = { path = "../xpallets/support", default-features = false }
->>>>>>> 41698970
 xpallet-transaction-payment = { path = "../xpallets/transaction-payment", default-features = false }
 xpallet-transaction-payment-rpc-runtime-api = { path = "../xpallets/transaction-payment/rpc/runtime-api", default-features = false }
 
@@ -113,6 +108,7 @@
     "xp-mining-staking/std",
 
     "xpallet-protocol/std",
+    "xpallet-support/std",
     "xpallet-system/std",
     "xpallet-assets/std",
     "xpallet-assets-rpc-runtime-api/std",
@@ -127,12 +123,6 @@
     "xpallet-mining-staking/std",
     "xpallet-mining-staking-rpc-runtime-api/std",
     "xpallet-mining-asset/std",
-<<<<<<< HEAD
-=======
-    "xpallet-protocol/std",
-    "xpallet-system/std",
-    "xpallet-support/std",
->>>>>>> 41698970
     "xpallet-transaction-payment/std",
     "xpallet-transaction-payment-rpc-runtime-api/std",
 ]