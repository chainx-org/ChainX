// Copyright 2019-2020 ChainX Project Authors. Licensed under GPL-3.0.

//! The Substrate Node Template runtime. This can be compiled with `#[no_std]`, ready for Wasm.

#![cfg_attr(not(feature = "std"), no_std)]
// `construct_runtime!` does a lot of recursion and requires us to increase the limit to 256.
#![recursion_limit = "256"]

// Make the WASM binary available.
#[cfg(feature = "std")]
include!(concat!(env!("OUT_DIR"), "/wasm_binary.rs"));

use codec::{Decode, Encode};
use static_assertions::const_assert;

use sp_api::impl_runtime_apis;
use sp_core::{
    crypto::KeyTypeId,
    u32_trait::{_1, _2, _3, _4, _5},
    OpaqueMetadata,
};
#[cfg(feature = "runtime-benchmarks")]
use sp_runtime::RuntimeString;
use sp_runtime::{
    create_runtime_str, generic, impl_opaque_keys,
    traits::{
        self, AccountIdConversion, BlakeTwo256, Block as BlockT, Convert, DispatchInfoOf,
        NumberFor, OpaqueKeys, SaturatedConversion, Saturating, SignedExtension, StaticLookup,
    },
    transaction_validity::{
        InvalidTransaction, TransactionPriority, TransactionSource, TransactionValidity,
        TransactionValidityError, ValidTransaction,
    },
    ApplyExtrinsicResult, DispatchError, ModuleId, Perbill, Percent, Permill, RuntimeDebug,
};
use sp_std::{collections::btree_map::BTreeMap, prelude::*};
#[cfg(feature = "std")]
use sp_version::NativeVersion;
use sp_version::RuntimeVersion;

use frame_system::{EnsureOneOf, EnsureRoot, EnsureSignedBy};
use pallet_grandpa::fg_primitives;
use pallet_grandpa::{AuthorityId as GrandpaId, AuthorityList as GrandpaAuthorityList};
use pallet_im_online::sr25519::AuthorityId as ImOnlineId;
use pallet_session::historical as pallet_session_historical;
use sp_authority_discovery::AuthorityId as AuthorityDiscoveryId;

use chainx_runtime_common::{BlockLength, BlockWeights};
use xpallet_dex_spot::{Depth, FullPairInfo, RpcOrder, TradingPairId};
use xpallet_mining_asset::{MinerLedger, MiningAssetInfo, MiningDividendInfo};
use xpallet_mining_staking::{NominatorInfo, NominatorLedger, ValidatorInfo};
use xpallet_support::traits::MultisigAddressFor;

// A few exports that help ease life for downstream crates.
pub use frame_support::{
    construct_runtime, debug, parameter_types,
    traits::{
        Currency, Filter, Get, Imbalance, InstanceFilter, KeyOwnerProofSystem, LockIdentifier,
        OnUnbalanced, Randomness,
    },
    weights::{
        constants::{BlockExecutionWeight, ExtrinsicBaseWeight, RocksDbWeight, WEIGHT_PER_SECOND},
        IdentityFee, Weight,
    },
    StorageValue,
};
pub use pallet_timestamp::Call as TimestampCall;

pub use chainx_primitives::{
    AccountId, AccountIndex, AddrStr, Amount, AssetId, Balance, BlockNumber, ChainAddress, Hash,
    Index, Moment, ReferralId, Signature, Token,
};
pub use xp_mining_staking::SessionIndex;
pub use xp_protocol::*;
pub use xp_runtime::Memo;

// xpallet re-exports
pub use xpallet_assets::{
    AssetInfo, AssetRestrictions, AssetType, Chain, TotalAssetInfo, WithdrawalLimit,
};
#[cfg(feature = "std")]
pub use xpallet_gateway_bitcoin::h256_rev;
pub use xpallet_gateway_bitcoin::{
    hash_rev, BtcHeader, BtcNetwork, BtcParams, BtcTxVerifier, Compact as BtcCompact,
    H256 as BtcHash,
};
pub use xpallet_gateway_common::{
    trustees,
    types::{GenericTrusteeIntentionProps, GenericTrusteeSessionInfo, TrusteeInfoConfig},
};
pub use xpallet_gateway_records::Withdrawal;
pub use xpallet_mining_asset::MiningWeight;
pub use xpallet_mining_staking::VoteWeight;

/// Constant values used within the runtime.
pub mod constants;
/// Implementations of some helper traits passed into runtime modules as associated types.
pub mod impls;

use self::constants::{currency::*, fee::WeightToFee, time::*};
use self::impls::{ChargeExtraFee, DealWithFees, SlowAdjustingFeeUpdate};

/// This runtime version.
pub const VERSION: RuntimeVersion = RuntimeVersion {
    spec_name: create_runtime_str!("chainx"),
    impl_name: create_runtime_str!("chainx-malan"),
    authoring_version: 1,
    spec_version: 2,
    impl_version: 1,
    apis: RUNTIME_API_VERSIONS,
    transaction_version: 1,
};

/// The version information used to identify this runtime when compiled natively.
#[cfg(feature = "std")]
pub fn native_version() -> NativeVersion {
    NativeVersion {
        runtime_version: VERSION,
        can_author_with: Default::default(),
    }
}

#[derive(Debug, Clone, Eq, PartialEq, codec::Encode, codec::Decode)]
pub struct BaseFilter;
impl Filter<Call> for BaseFilter {
    fn filter(call: &Call) -> bool {
        use frame_support::dispatch::GetCallMetadata;

        match call {
            Call::Currencies(_) => return false, // forbidden Currencies call now
            _ => {}
        }

        let metadata = call.get_call_metadata();
        !XSystem::is_paused(metadata)
    }
}
pub struct IsCallable;
frame_support::impl_filter_stack!(IsCallable, BaseFilter, Call, is_callable);

pub const FORBIDDEN_CALL: u8 = 255;
pub const FORBIDDEN_ACCOUNT: u8 = 254;

impl SignedExtension for BaseFilter {
    const IDENTIFIER: &'static str = "BaseFilter";
    type AccountId = AccountId;
    type Call = Call;
    type AdditionalSigned = ();
    type Pre = ();
    fn additional_signed(&self) -> sp_std::result::Result<(), TransactionValidityError> {
        Ok(())
    }

    fn validate(
        &self,
        who: &Self::AccountId,
        call: &Self::Call,
        _info: &DispatchInfoOf<Self::Call>,
        _len: usize,
    ) -> TransactionValidity {
        if !Self::filter(&call) {
            return Err(InvalidTransaction::Custom(FORBIDDEN_CALL).into());
        }
        if XSystem::blacklist(who) {
            return Err(InvalidTransaction::Custom(FORBIDDEN_ACCOUNT).into());
        }
        Ok(ValidTransaction::default())
    }
}

const AVERAGE_ON_INITIALIZE_WEIGHT: Perbill = Perbill::from_percent(10);
parameter_types! {
    pub const BlockHashCount: BlockNumber = 2400;
    /// We allow for 2 seconds of compute with a 6 second average block time.
    pub const MaximumBlockWeight: Weight = 2 * WEIGHT_PER_SECOND;
    pub const AvailableBlockRatio: Perbill = Perbill::from_percent(75);
    /// Assume 10% of weight for average on_initialize calls.
    pub MaximumExtrinsicWeight: Weight =
        AvailableBlockRatio::get().saturating_sub(AVERAGE_ON_INITIALIZE_WEIGHT)
        * MaximumBlockWeight::get();
    pub const MaximumBlockLength: u32 = 5 * 1024 * 1024;
    pub const Version: RuntimeVersion = VERSION;
    pub const SS58Prefix: u8 = xp_protocol::TESTNET_ADDRESS_FORMAT_ID;
}

const_assert!(
    AvailableBlockRatio::get().deconstruct() >= AVERAGE_ON_INITIALIZE_WEIGHT.deconstruct()
);

impl frame_system::Config for Runtime {
    type BaseCallFilter = BaseFilter;
    type BlockWeights = BlockWeights;
    type BlockLength = BlockLength;
    /// The ubiquitous origin type.
    type Origin = Origin;
    /// The aggregated dispatch type that is available for extrinsics.
    type Call = Call;
    /// The index type for storing how many extrinsics an account has signed.
    type Index = Index;
    /// The index type for blocks.
    type BlockNumber = BlockNumber;
    /// The type for hashing blocks and tries.
    type Hash = Hash;
    /// The hashing algorithm used.
    type Hashing = BlakeTwo256;
    /// The identifier used to distinguish between accounts.
    type AccountId = AccountId;
    /// The lookup mechanism to get account ID from whatever is passed in dispatchers.
    type Lookup = Indices;
    /// The header type.
    type Header = generic::Header<BlockNumber, BlakeTwo256>;
    /// The ubiquitous event type.
    type Event = Event;
    /// Maximum number of block number to block hash mappings to keep (oldest pruned first).
    type BlockHashCount = BlockHashCount;
    /// The weight of database operations that the runtime can invoke.
    type DbWeight = RocksDbWeight;
    /// Version of the runtime.
    type Version = Version;
    /// Converts a module to the index of the module in `construct_runtime!`.
    ///
    /// This type is being generated by `construct_runtime!`.
    type PalletInfo = PalletInfo;
    /// The data to be stored in an account.
    type AccountData = pallet_balances::AccountData<Balance>;
    /// What to do if a new account is created.
    type OnNewAccount = ();
    /// What to do if an account is fully reaped from the system.
    type OnKilledAccount = ();
    /// Weight information for the extrinsics of this pallet.
    type SystemWeightInfo = frame_system::weights::SubstrateWeight<Runtime>;
    type SS58Prefix = SS58Prefix;
}

parameter_types! {
    pub const MinimumPeriod: u64 = SLOT_DURATION / 2;
}

impl pallet_timestamp::Config for Runtime {
    /// A timestamp: milliseconds since the unix epoch.
    type Moment = u64;
    type OnTimestampSet = Babe;
    type MinimumPeriod = MinimumPeriod;
    type WeightInfo = pallet_timestamp::weights::SubstrateWeight<Runtime>;
}

parameter_types! {
    pub const IndexDeposit: Balance = 10 * DOLLARS;
}

impl pallet_indices::Config for Runtime {
    type AccountIndex = AccountIndex;
    type Currency = Balances;
    type Deposit = IndexDeposit;
    type Event = Event;
    type WeightInfo = pallet_indices::weights::SubstrateWeight<Runtime>;
}

impl pallet_authority_discovery::Config for Runtime {}

parameter_types! {
    pub const UncleGenerations: BlockNumber = 0;
}

impl pallet_authorship::Config for Runtime {
    type FindAuthor = pallet_session::FindAccountFromAuthorIndex<Self, Babe>;
    type UncleGenerations = UncleGenerations;
    type FilterUncle = ();
    type EventHandler = ImOnline;
}

parameter_types! {
    pub const EpochDuration: u64 = EPOCH_DURATION_IN_BLOCKS as u64;
    pub const ExpectedBlockTime: Moment = MILLISECS_PER_BLOCK;
}

pub struct ReportLongevity;

impl Get<u64> for ReportLongevity {
    fn get() -> u64 {
        xpallet_mining_staking::BondingDuration::<Runtime>::get() as u64
            * xpallet_mining_staking::SessionsPerEra::get() as u64
            * EpochDuration::get()
    }
}

impl pallet_babe::Config for Runtime {
    type EpochDuration = EpochDuration;
    type ExpectedBlockTime = ExpectedBlockTime;
    type EpochChangeTrigger = pallet_babe::ExternalTrigger;

    type KeyOwnerProofSystem = Historical;

    type KeyOwnerProof = <Self::KeyOwnerProofSystem as KeyOwnerProofSystem<(
        KeyTypeId,
        pallet_babe::AuthorityId,
    )>>::Proof;

    type KeyOwnerIdentification = <Self::KeyOwnerProofSystem as KeyOwnerProofSystem<(
        KeyTypeId,
        pallet_babe::AuthorityId,
    )>>::IdentificationTuple;

    type HandleEquivocation =
        pallet_babe::EquivocationHandler<Self::KeyOwnerIdentification, Offences, ReportLongevity>;

    type WeightInfo = ();
}

impl pallet_grandpa::Config for Runtime {
    type Event = Event;
    type Call = Call;
    type KeyOwnerProof =
        <Self::KeyOwnerProofSystem as KeyOwnerProofSystem<(KeyTypeId, GrandpaId)>>::Proof;
    type KeyOwnerIdentification = <Self::KeyOwnerProofSystem as KeyOwnerProofSystem<(
        KeyTypeId,
        GrandpaId,
    )>>::IdentificationTuple;
    type KeyOwnerProofSystem = Historical;
    type HandleEquivocation = ();

    type WeightInfo = ();
}

parameter_types! {
    pub const Offset: BlockNumber = 0;
    pub const DisabledValidatorsThreshold: Perbill = Perbill::from_percent(17);
}

impl_opaque_keys! {
    pub struct SessionKeys {
        pub babe: Babe,
        pub grandpa: Grandpa,
        pub im_online: ImOnline,
        pub authority_discovery: AuthorityDiscovery,
    }
}

/// Substrate has the controller/stash concept, the according `Convert`
/// implementation is used to find the stash of the given controller
/// account. There is no such concept in the context of ChainX, the
/// _stash_ account is also the _controller_ account.
pub struct SimpleValidatorIdConverter;

impl Convert<AccountId, Option<AccountId>> for SimpleValidatorIdConverter {
    fn convert(controller: AccountId) -> Option<AccountId> {
        Some(controller)
    }
}

impl pallet_session::Config for Runtime {
    type Event = Event;
    type ValidatorId = <Self as frame_system::Config>::AccountId;
    type ValidatorIdOf = SimpleValidatorIdConverter;
    type ShouldEndSession = Babe;
    type NextSessionRotation = Babe;
    // We do not make use of the historical feature of pallet-session, hereby use XStaking only.
    type SessionManager = XStaking;
    type SessionHandler = <SessionKeys as OpaqueKeys>::KeyTypeIdProviders;
    type Keys = SessionKeys;
    type DisabledValidatorsThreshold = DisabledValidatorsThreshold;
    type WeightInfo = pallet_session::weights::SubstrateWeight<Runtime>;
}

parameter_types! {
    /// No dusty accounts in ChainX.
    pub const ExistentialDeposit: Balance = 0;
    // For weight estimation, we assume that the most locks on an individual account will be 50.
    // This number may need to be adjusted in the future if this assumption no longer holds true.
    pub const MaxLocks: u32 = 50;
}

impl pallet_balances::Config for Runtime {
    type MaxLocks = MaxLocks;
    type Balance = Balance;
    type DustRemoval = ();
    type Event = Event;
    type ExistentialDeposit = ExistentialDeposit;
    type AccountStore = System;
    type WeightInfo = pallet_balances::weights::SubstrateWeight<Runtime>;
}

parameter_types! {
    pub const TransactionByteFee: Balance = 10 * MILLICENTS; // 100 => 0.000001 pcx
}

impl pallet_transaction_payment::Config for Runtime {
    type OnChargeTransaction = pallet_transaction_payment::CurrencyAdapter<Balances, DealWithFees>;
    type TransactionByteFee = TransactionByteFee;
    type WeightToFee = WeightToFee;
    type FeeMultiplierUpdate = SlowAdjustingFeeUpdate<Self>;
}

impl xpallet_transaction_fee::Config for Runtime {}

parameter_types! {
    pub const SessionDuration: BlockNumber = EPOCH_DURATION_IN_BLOCKS;
    pub const ImOnlineUnsignedPriority: TransactionPriority = TransactionPriority::max_value();
    /// We prioritize im-online heartbeats over election solution submission.
    pub const StakingUnsignedPriority: TransactionPriority = TransactionPriority::max_value() / 2;
}

impl pallet_im_online::Config for Runtime {
    type AuthorityId = ImOnlineId;
    type Event = Event;
    type ValidatorSet = Self;
    type SessionDuration = SessionDuration;
    type ReportUnresponsiveness = Offences;
    type UnsignedPriority = ImOnlineUnsignedPriority;
    type WeightInfo = pallet_im_online::weights::SubstrateWeight<Runtime>;
}

impl frame_support::traits::ValidatorSet<AccountId> for Runtime {
    type ValidatorId = AccountId;
    type ValidatorIdOf = SimpleValidatorIdConverter;

    // TODO: use sp_staking::SessionIndex?
    fn session_index() -> SessionIndex {
        Session::current_index()
    }

    fn validators() -> Vec<Self::ValidatorId> {
        Session::validators()
    }
}

impl frame_support::traits::ValidatorSetWithIdentification<AccountId> for Runtime {
    type Identification = AccountId;
    type IdentificationOf = SimpleValidatorIdConverter;
}

/// Dummy implementation for the trait bound of pallet_im_online.
/// We actually make no use of the historical feature of pallet_session.
impl pallet_session_historical::Config for Runtime {
    type FullIdentification = AccountId;
    /// Substrate: given the stash account ID, find the active exposure of nominators on that account.
    /// ChainX: the full identity is always the validator account itself.
    type FullIdentificationOf = SimpleValidatorIdConverter;
}

impl<LocalCall> frame_system::offchain::CreateSignedTransaction<LocalCall> for Runtime
where
    Call: From<LocalCall>,
{
    fn create_transaction<C: frame_system::offchain::AppCrypto<Self::Public, Self::Signature>>(
        call: Call,
        public: <Signature as traits::Verify>::Signer,
        account: AccountId,
        nonce: Index,
    ) -> Option<(
        Call,
        <UncheckedExtrinsic as traits::Extrinsic>::SignaturePayload,
    )> {
        // take the biggest period possible.
        let period = BlockHashCount::get()
            .checked_next_power_of_two()
            .map(|c| c / 2)
            .unwrap_or(2) as u64;
        let current_block = System::block_number()
            .saturated_into::<u64>()
            // The `System::block_number` is initialized with `n+1`,
            // so the actual block number is `n`.
            .saturating_sub(1);
        let tip = 0;
        let extra: SignedExtra = (
            frame_system::CheckSpecVersion::<Runtime>::new(),
            frame_system::CheckTxVersion::<Runtime>::new(),
            frame_system::CheckGenesis::<Runtime>::new(),
            frame_system::CheckEra::<Runtime>::from(generic::Era::mortal(period, current_block)),
            frame_system::CheckNonce::<Runtime>::from(nonce),
            frame_system::CheckWeight::<Runtime>::new(),
            pallet_transaction_payment::ChargeTransactionPayment::<Runtime>::from(tip),
            BaseFilter,
            ChargeExtraFee,
        );
        let raw_payload = SignedPayload::new(call, extra)
            .map_err(|e| {
                debug::warn!("Unable to create signed payload: {:?}", e);
            })
            .ok()?;
        let signature = raw_payload.using_encoded(|payload| C::sign(payload, public))?;
        let address = Indices::unlookup(account);
        let (call, extra, _) = raw_payload.deconstruct();
        Some((call, (address, signature.into(), extra)))
    }
}

impl frame_system::offchain::SigningTypes for Runtime {
    type Public = <Signature as traits::Verify>::Signer;
    type Signature = Signature;
}

impl<C> frame_system::offchain::SendTransactionTypes<C> for Runtime
where
    Call: From<C>,
{
    type Extrinsic = UncheckedExtrinsic;
    type OverarchingCall = Call;
}

parameter_types! {
    pub OffencesWeightSoftLimit: Weight = Perbill::from_percent(60) * MaximumBlockWeight::get();
}

impl pallet_offences::Config for Runtime {
    type Event = Event;
    type IdentificationTuple = xpallet_mining_staking::IdentificationTuple<Runtime>;
    type OnOffenceHandler = XStaking;
    type WeightSoftLimit = OffencesWeightSoftLimit;
}

impl pallet_utility::Config for Runtime {
    type Event = Event;
    type Call = Call;
    type WeightInfo = pallet_utility::weights::SubstrateWeight<Runtime>;
}

parameter_types! {
    // One storage item; key size is 32; value is size 4+4+16+32 bytes = 56 bytes.
    pub const DepositBase: Balance = deposit(1, 88);
    // Additional storage item size of 32 bytes.
    pub const DepositFactor: Balance = deposit(0, 32);
    pub const MaxSignatories: u16 = 100;
}

impl pallet_multisig::Config for Runtime {
    type Event = Event;
    type Call = Call;
    type Currency = Balances;
    type DepositBase = DepositBase;
    type DepositFactor = DepositFactor;
    type MaxSignatories = MaxSignatories;
    type WeightInfo = pallet_multisig::weights::SubstrateWeight<Runtime>;
}

parameter_types! {
    pub const LaunchPeriod: BlockNumber = 1 * HOURS;
    pub const VotingPeriod: BlockNumber = 1 * HOURS;
    pub const FastTrackVotingPeriod: BlockNumber = 3 * HOURS;
    pub const InstantAllowed: bool = true;
    // 10 PCX
    pub const MinimumDeposit: Balance = 1000 * DOLLARS;
    pub const EnactmentPeriod: BlockNumber = 1 * HOURS;
    pub const CooloffPeriod: BlockNumber = 7 * DAYS;
    // One cent: $10,000 / MB
    pub const PreimageByteDeposit: Balance = 1 * CENTS;
    pub const MaxVotes: u32 = 100;
    pub const MaxProposals: u32 = 100;
}

impl pallet_democracy::Config for Runtime {
    type Proposal = Call;
    type Event = Event;
    type Currency = Balances;
    type EnactmentPeriod = EnactmentPeriod;
    type LaunchPeriod = LaunchPeriod;
    type VotingPeriod = VotingPeriod;
    type MinimumDeposit = MinimumDeposit;
    /// A straight majority of the council can decide what their next motion is.
    type ExternalOrigin =
        pallet_collective::EnsureProportionAtLeast<_1, _2, AccountId, CouncilCollective>;
    /// A super-majority can have the next scheduled referendum be a straight majority-carries vote.
    type ExternalMajorityOrigin =
        pallet_collective::EnsureProportionAtLeast<_3, _4, AccountId, CouncilCollective>;
    /// A unanimous council can have the next scheduled referendum be a straight default-carries
    /// (NTB) vote.
    type ExternalDefaultOrigin =
        pallet_collective::EnsureProportionAtLeast<_1, _1, AccountId, CouncilCollective>;
    /// Two thirds of the technical committee can have an ExternalMajority/ExternalDefault vote
    /// be tabled immediately and with a shorter voting/enactment period.
    type FastTrackOrigin =
        pallet_collective::EnsureProportionAtLeast<_2, _3, AccountId, TechnicalCollective>;
    type InstantOrigin =
        pallet_collective::EnsureProportionAtLeast<_1, _1, AccountId, TechnicalCollective>;
    type InstantAllowed = InstantAllowed;
    type FastTrackVotingPeriod = FastTrackVotingPeriod;
    // To cancel a proposal which has been passed, 2/3 of the council must agree to it.
    type CancellationOrigin =
        pallet_collective::EnsureProportionAtLeast<_2, _3, AccountId, CouncilCollective>;
    // To cancel a proposal before it has been passed, the technical committee must be unanimous or
    // Root must agree.
    type CancelProposalOrigin = EnsureOneOf<
        AccountId,
        pallet_collective::EnsureProportionAtLeast<_1, _1, AccountId, TechnicalCollective>,
        EnsureRoot<AccountId>,
    >;
    type BlacklistOrigin = EnsureRoot<AccountId>;
    // Any single technical committee member may veto a coming council proposal, however they can
    // only do it once and it lasts only for the cooloff period.
    type VetoOrigin = pallet_collective::EnsureMember<AccountId, TechnicalCollective>;
    type CooloffPeriod = CooloffPeriod;
    type PreimageByteDeposit = PreimageByteDeposit;
    type OperationalPreimageOrigin = pallet_collective::EnsureMember<AccountId, CouncilCollective>;
    type Slash = Treasury;
    type Scheduler = Scheduler;
    type PalletsOrigin = OriginCaller;
    type MaxVotes = MaxVotes;
    type WeightInfo = pallet_democracy::weights::SubstrateWeight<Runtime>;
    type MaxProposals = MaxProposals;
}

parameter_types! {
    pub const CouncilMotionDuration: BlockNumber = 7 * DAYS;
    pub const CouncilMaxProposals: u32 = 100;
    pub const CouncilMaxMembers: u32 = 100;
}

type CouncilCollective = pallet_collective::Instance1;
impl pallet_collective::Config<CouncilCollective> for Runtime {
    type Origin = Origin;
    type Proposal = Call;
    type Event = Event;
    type MotionDuration = CouncilMotionDuration;
    type MaxProposals = CouncilMaxProposals;
    type MaxMembers = CouncilMaxMembers;
    type DefaultVote = pallet_collective::PrimeDefaultVote;
    type WeightInfo = pallet_collective::weights::SubstrateWeight<Runtime>;
}

parameter_types! {
    // 10 PCX
    pub const CandidacyBond: Balance = 1000 * DOLLARS;
    // 1 storage item created, key size is 32 bytes, value size is 16+16.
    pub const VotingBondBase: Balance = deposit(1, 64);
    // additional data per vote is 32 bytes (account id).
    pub const VotingBondFactor: Balance = deposit(0, 32);
    pub const VotingBond: Balance = 1 * DOLLARS;
    pub const TermDuration: BlockNumber = 1 * DAYS;
    pub const DesiredMembers: u32 = 11;
    pub const DesiredRunnersUp: u32 = 7;
    pub const ElectionsPhragmenModuleId: LockIdentifier = *b"pcx/phre";
}

// Make sure that there are no more than `MaxMembers` members elected via elections-phragmen.
const_assert!(DesiredMembers::get() <= CouncilMaxMembers::get());

impl pallet_elections_phragmen::Config for Runtime {
    type Event = Event;
    type ModuleId = ElectionsPhragmenModuleId;
    type Currency = Balances;
    type ChangeMembers = Council;
    // NOTE: this implies that council's genesis members cannot be set directly and must come from
    // this module.
    type InitializeMembers = Council;
    type CurrencyToVote = frame_support::traits::U128CurrencyToVote;
    type CandidacyBond = CandidacyBond;
    type VotingBondBase = VotingBondBase;
    type VotingBondFactor = VotingBondFactor;
    type LoserCandidate = Treasury;
    type KickedMember = Treasury;
    type DesiredMembers = DesiredMembers;
    type DesiredRunnersUp = DesiredRunnersUp;
    type TermDuration = TermDuration;
    type WeightInfo = pallet_elections_phragmen::weights::SubstrateWeight<Runtime>;
}

parameter_types! {
    pub const TechnicalMotionDuration: BlockNumber = 5 * DAYS;
    pub const TechnicalMaxProposals: u32 = 100;
    pub const TechnicalMaxMembers: u32 = 100;
}

type TechnicalCollective = pallet_collective::Instance2;
impl pallet_collective::Config<TechnicalCollective> for Runtime {
    type Origin = Origin;
    type Proposal = Call;
    type Event = Event;
    type MotionDuration = TechnicalMotionDuration;
    type MaxProposals = TechnicalMaxProposals;
    type MaxMembers = TechnicalMaxMembers;
    type DefaultVote = pallet_collective::PrimeDefaultVote;
    type WeightInfo = pallet_collective::weights::SubstrateWeight<Runtime>;
}

type EnsureRootOrHalfCouncil = EnsureOneOf<
    AccountId,
    EnsureRoot<AccountId>,
    pallet_collective::EnsureProportionMoreThan<_1, _2, AccountId, CouncilCollective>,
>;
impl pallet_membership::Config<pallet_membership::Instance1> for Runtime {
    type Event = Event;
    type AddOrigin = EnsureRootOrHalfCouncil;
    type RemoveOrigin = EnsureRootOrHalfCouncil;
    type SwapOrigin = EnsureRootOrHalfCouncil;
    type ResetOrigin = EnsureRootOrHalfCouncil;
    type PrimeOrigin = EnsureRootOrHalfCouncil;
    type MembershipInitialized = TechnicalCommittee;
    type MembershipChanged = TechnicalCommittee;
}

parameter_types! {
    pub const ProposalBond: Permill = Permill::from_percent(5);
    // 10 PCX
    pub const ProposalBondMinimum: Balance = 1000 * DOLLARS;
    pub const SpendPeriod: BlockNumber = 6 * DAYS;
    pub const NoBurn: Permill = Permill::from_percent(0);
    pub const TipCountdown: BlockNumber = 1 * DAYS;
    pub const TipFindersFee: Percent = Percent::from_percent(20);
    pub const TipReportDepositBase: Balance = 1 * DOLLARS;
    pub const DataDepositPerByte: Balance = 1 * CENTS;
    pub const BountyDepositBase: Balance = 1 * DOLLARS;
    pub const BountyDepositPayoutDelay: BlockNumber = 4 * DAYS;
    pub const TreasuryModuleId: ModuleId = ModuleId(*b"pcx/trsy");
    pub const BountyUpdatePeriod: BlockNumber = 90 * DAYS;
    pub const MaximumReasonLength: u32 = 16384;
    pub const BountyCuratorDeposit: Permill = Permill::from_percent(50);
    pub const BountyValueMinimum: Balance = 10 * DOLLARS;
}

impl pallet_treasury::Config for Runtime {
    type ModuleId = TreasuryModuleId;
    type Currency = Balances;
    type ApproveOrigin = EnsureOneOf<
        AccountId,
        EnsureRoot<AccountId>,
        pallet_collective::EnsureProportionAtLeast<_3, _5, AccountId, CouncilCollective>,
    >;
    type RejectOrigin = EnsureOneOf<
        AccountId,
        EnsureRoot<AccountId>,
        pallet_collective::EnsureProportionAtLeast<_1, _2, AccountId, CouncilCollective>,
    >;
    type Event = Event;
    type OnSlash = Treasury;
    type ProposalBond = ProposalBond;
    type ProposalBondMinimum = ProposalBondMinimum;
    type SpendPeriod = SpendPeriod;
    type Burn = NoBurn;
    type BurnDestination = ();
    type SpendFunds = Bounties;
    type WeightInfo = pallet_treasury::weights::SubstrateWeight<Runtime>;
}

impl pallet_bounties::Config for Runtime {
    type Event = Event;
    type BountyDepositBase = BountyDepositBase;
    type BountyDepositPayoutDelay = BountyDepositPayoutDelay;
    type BountyUpdatePeriod = BountyUpdatePeriod;
    type BountyCuratorDeposit = BountyCuratorDeposit;
    type BountyValueMinimum = BountyValueMinimum;
    type DataDepositPerByte = DataDepositPerByte;
    type MaximumReasonLength = MaximumReasonLength;
    type WeightInfo = pallet_bounties::weights::SubstrateWeight<Runtime>;
}

impl pallet_tips::Config for Runtime {
    type Event = Event;
    type DataDepositPerByte = DataDepositPerByte;
    type MaximumReasonLength = MaximumReasonLength;
    type Tippers = Elections;
    type TipCountdown = TipCountdown;
    type TipFindersFee = TipFindersFee;
    type TipReportDepositBase = TipReportDepositBase;
    type WeightInfo = pallet_tips::weights::SubstrateWeight<Runtime>;
}

parameter_types! {
    pub MaximumSchedulerWeight: Weight = Perbill::from_percent(80) * MaximumBlockWeight::get();
    pub const MaxScheduledPerBlock: u32 = 50;
}

impl pallet_scheduler::Config for Runtime {
    type Event = Event;
    type Origin = Origin;
    type PalletsOrigin = OriginCaller;
    type Call = Call;
    type MaximumWeight = MaximumSchedulerWeight;
    type ScheduleOrigin = EnsureRoot<AccountId>;
    type MaxScheduledPerBlock = MaxScheduledPerBlock;
    type WeightInfo = pallet_scheduler::weights::SubstrateWeight<Runtime>;
}

parameter_types! {
    pub const BasicDeposit: Balance = 10 * DOLLARS;       // 258 bytes on-chain
    pub const FieldDeposit: Balance = 250 * CENTS;        // 66 bytes on-chain
    pub const SubAccountDeposit: Balance = 2 * DOLLARS;   // 53 bytes on-chain
    pub const MaxSubAccounts: u32 = 100;
    pub const MaxAdditionalFields: u32 = 100;
    pub const MaxRegistrars: u32 = 20;
}

impl pallet_identity::Config for Runtime {
    type Event = Event;
    type Currency = Balances;
    type BasicDeposit = BasicDeposit;
    type FieldDeposit = FieldDeposit;
    type SubAccountDeposit = SubAccountDeposit;
    type MaxSubAccounts = MaxSubAccounts;
    type MaxAdditionalFields = MaxAdditionalFields;
    type MaxRegistrars = MaxRegistrars;
    type Slashed = Treasury;
    type ForceOrigin = EnsureRootOrHalfCouncil;
    type RegistrarOrigin = EnsureRootOrHalfCouncil;
    type WeightInfo = pallet_identity::weights::SubstrateWeight<Runtime>;
}

<<<<<<< HEAD
impl pallet_sudo::Config for Runtime {
=======
parameter_types! {
    // One storage item; key size 32, value size 8; .
    pub const ProxyDepositBase: Balance = deposit(1, 8);
    // Additional storage item size of 33 bytes.
    pub const ProxyDepositFactor: Balance = deposit(0, 33);
    pub const MaxProxies: u16 = 32;
    pub const AnnouncementDepositBase: Balance = deposit(1, 8);
    pub const AnnouncementDepositFactor: Balance = deposit(0, 66);
    pub const MaxPending: u16 = 32;
}

/// The type used to represent the kinds of proxying allowed.
#[derive(Copy, Clone, Eq, PartialEq, Ord, PartialOrd, Encode, Decode, RuntimeDebug)]
pub enum ProxyType {
    Any = 0,
    NonTransfer = 1,
    Governance = 2,
    Staking = 3,
    IdentityJudgement = 4,
    CancelProxy = 5,
}

impl Default for ProxyType {
    fn default() -> Self {
        Self::Any
    }
}

impl InstanceFilter<Call> for ProxyType {
    fn filter(&self, c: &Call) -> bool {
        match self {
            ProxyType::Any => true,
            ProxyType::NonTransfer => matches!(
                c,
                Call::System(..)
                    | Call::Scheduler(..)
                    | Call::Babe(..)
                    | Call::Timestamp(..)
                    | Call::Indices(pallet_indices::Call::claim(..))
                    | Call::Indices(pallet_indices::Call::free(..))
                    | Call::Indices(pallet_indices::Call::freeze(..))
                    // Specifically omitting Indices `transfer`, `force_transfer`
                    // Specifically omitting the entire Balances pallet
                    | Call::Authorship(..)
                    | Call::XStaking(..)
                    | Call::Offences(..)
                    | Call::Session(..)
                    | Call::Grandpa(..)
                    | Call::ImOnline(..)
                    | Call::AuthorityDiscovery(..)
                    | Call::Democracy(..)
                    | Call::Council(..)
                    | Call::TechnicalCommittee(..)
                    | Call::Elections(..)
                    | Call::TechnicalMembership(..)
                    | Call::Treasury(..)
                    | Call::Utility(..)
                    | Call::Identity(..)
                    | Call::Proxy(..)
                    | Call::Multisig(..)
            ),
            ProxyType::Governance => matches!(
                c,
                Call::Democracy(..)
                    | Call::Council(..)
                    | Call::TechnicalCommittee(..)
                    | Call::Elections(..)
                    | Call::Treasury(..)
                    | Call::Utility(..)
            ),
            ProxyType::Staking => matches!(
                c,
                Call::XStaking(..) | Call::Session(..) | Call::Utility(..)
            ),
            ProxyType::IdentityJudgement => matches!(
                c,
                Call::Identity(pallet_identity::Call::provide_judgement(..)) | Call::Utility(..)
            ),
            ProxyType::CancelProxy => {
                matches!(c, Call::Proxy(pallet_proxy::Call::reject_announcement(..)))
            }
        }
    }
    fn is_superset(&self, o: &Self) -> bool {
        match (self, o) {
            (x, y) if x == y => true,
            (ProxyType::Any, _) => true,
            (_, ProxyType::Any) => false,
            (ProxyType::NonTransfer, _) => true,
            _ => false,
        }
    }
}

impl pallet_proxy::Trait for Runtime {
    type Event = Event;
    type Call = Call;
    type Currency = Balances;
    type ProxyType = ProxyType;
    type ProxyDepositBase = ProxyDepositBase;
    type ProxyDepositFactor = ProxyDepositFactor;
    type MaxProxies = MaxProxies;
    type WeightInfo = pallet_proxy::weights::SubstrateWeight<Runtime>;
    type MaxPending = MaxPending;
    type CallHasher = BlakeTwo256;
    type AnnouncementDepositBase = AnnouncementDepositBase;
    type AnnouncementDepositFactor = AnnouncementDepositFactor;
}

impl pallet_sudo::Trait for Runtime {
>>>>>>> f0fd87c6
    type Event = Event;
    type Call = Call;
}

///////////////////////////////////////////
// orml
///////////////////////////////////////////
use orml_currencies::BasicCurrencyAdapter;

impl orml_currencies::Config for Runtime {
    type Event = Event;
    type MultiCurrency = XAssets;
    type NativeCurrency = BasicCurrencyAdapter<Runtime, Balances, Amount, BlockNumber>;
    type GetNativeCurrencyId = ChainXAssetId;
    type WeightInfo = ();
}

///////////////////////////////////////////
// Chainx pallets
///////////////////////////////////////////
impl xpallet_system::Config for Runtime {
    type Event = Event;
    type Currency = Balances;
}

parameter_types! {
    pub const ChainXAssetId: AssetId = xp_protocol::PCX;
}

impl xpallet_assets_registrar::Config for Runtime {
    type Event = Event;
    type NativeAssetId = ChainXAssetId;
    type RegistrarHandler = XMiningAsset;
    type WeightInfo = xpallet_assets_registrar::weights::SubstrateWeight<Runtime>;
}

impl xpallet_assets::Config for Runtime {
    type Event = Event;
    type Currency = Balances;
    type Amount = Amount;
    type TreasuryAccount = SimpleTreasuryAccount;
    type OnCreatedAccount = frame_system::Provider<Runtime>;
    type OnAssetChanged = XMiningAsset;
    type WeightInfo = xpallet_assets::weights::SubstrateWeight<Runtime>;
}

impl xpallet_gateway_records::Config for Runtime {
    type Event = Event;
    type WeightInfo = xpallet_gateway_records::weights::SubstrateWeight<Runtime>;
}

pub struct MultisigProvider;
impl MultisigAddressFor<AccountId> for MultisigProvider {
    fn calc_multisig(who: &[AccountId], threshold: u16) -> AccountId {
        Multisig::multi_account_id(who, threshold)
    }
}

impl xpallet_gateway_common::Config for Runtime {
    type Event = Event;
    type Validator = XStaking;
    type DetermineMultisigAddress = MultisigProvider;
    type Bitcoin = XGatewayBitcoin;
    type BitcoinTrustee = XGatewayBitcoin;
    type WeightInfo = xpallet_gateway_common::weights::SubstrateWeight<Runtime>;
}

impl xpallet_gateway_bitcoin::Config for Runtime {
    type Event = Event;
    type UnixTime = Timestamp;
    type AccountExtractor = xp_gateway_bitcoin::OpReturnExtractor;
    type TrusteeSessionProvider = trustees::bitcoin::BtcTrusteeSessionManager<Runtime>;
    type TrusteeOrigin = EnsureSignedBy<trustees::bitcoin::BtcTrusteeMultisig<Runtime>, AccountId>;
    type ReferralBinding = XGatewayCommon;
    type AddressBinding = XGatewayCommon;
    type WeightInfo = xpallet_gateway_bitcoin::weights::SubstrateWeight<Runtime>;
}

impl xpallet_dex_spot::Config for Runtime {
    type Event = Event;
    type Price = Balance;
    type WeightInfo = xpallet_dex_spot::weights::SubstrateWeight<Runtime>;
}

pub struct SimpleTreasuryAccount;
impl xpallet_support::traits::TreasuryAccount<AccountId> for SimpleTreasuryAccount {
    fn treasury_account() -> AccountId {
        TreasuryModuleId::get().into_account()
    }
}

parameter_types! {
    // Total issuance is 7723350PCX by the end of ChainX 1.0.
    // 210000 - (7723350 / 50) = 55533
    pub const MigrationSessionOffset: SessionIndex = 55533;
    pub const MinimumReferralId: u32 = 2;
    pub const MaximumReferralId: u32 = 12;
}

impl xpallet_mining_staking::Config for Runtime {
    type Event = Event;
    type Currency = Balances;
    type MigrationSessionOffset = MigrationSessionOffset;
    type SessionDuration = SessionDuration;
    type MinimumReferralId = MinimumReferralId;
    type MaximumReferralId = MaximumReferralId;
    type SessionInterface = Self;
    type TreasuryAccount = SimpleTreasuryAccount;
    type AssetMining = XMiningAsset;
    type DetermineRewardPotAccount =
        xpallet_mining_staking::SimpleValidatorRewardPotAccountDeterminer<Runtime>;
    type WeightInfo = xpallet_mining_staking::weights::SubstrateWeight<Runtime>;
}

pub struct ReferralGetter;
impl xpallet_mining_asset::GatewayInterface<AccountId> for ReferralGetter {
    fn referral_of(who: &AccountId, asset_id: AssetId) -> Option<AccountId> {
        use xpallet_gateway_common::traits::ReferralBinding;
        XGatewayCommon::referral(&asset_id, who)
    }
}

impl xpallet_mining_asset::Config for Runtime {
    type Event = Event;
    type StakingInterface = Self;
    type GatewayInterface = ReferralGetter;
    type TreasuryAccount = SimpleTreasuryAccount;
    type DetermineRewardPotAccount =
        xpallet_mining_asset::SimpleAssetRewardPotAccountDeterminer<Runtime>;
    type WeightInfo = xpallet_mining_asset::weights::SubstrateWeight<Runtime>;
}

impl xpallet_genesis_builder::Config for Runtime {}

construct_runtime!(
    pub enum Runtime where
        Block = Block,
        NodeBlock = chainx_primitives::Block,
        UncheckedExtrinsic = UncheckedExtrinsic
    {
        // Basic stuff.
        System: frame_system::{Module, Call, Config, Storage, Event<T>} = 0,
        RandomnessCollectiveFlip: pallet_randomness_collective_flip::{Module, Call, Storage} = 1,
        Scheduler: pallet_scheduler::{Module, Call, Storage, Event<T>} = 2,

        // Must be before session.
        Babe: pallet_babe::{Module, Call, Storage, Config, Inherent, ValidateUnsigned} = 3,

        Timestamp: pallet_timestamp::{Module, Call, Storage, Inherent} = 4,
        Indices: pallet_indices::{Module, Call, Storage, Config<T>, Event<T>} = 5,
        Balances: pallet_balances::{Module, Call, Storage, Config<T>, Event<T>} = 6,
        TransactionPayment: pallet_transaction_payment::{Module, Storage} = 7,

        // Consensus support.
        Authorship: pallet_authorship::{Module, Call, Storage, Inherent} = 8,
        Offences: pallet_offences::{Module, Call, Storage, Event} = 9,
        Historical: pallet_session_historical::{Module} = 10,
        Session: pallet_session::{Module, Call, Storage, Event, Config<T>} = 11,
        Grandpa: pallet_grandpa::{Module, Call, Storage, Config, Event} = 12,
        ImOnline: pallet_im_online::{Module, Call, Storage, Event<T>, ValidateUnsigned, Config<T>} = 13,
        AuthorityDiscovery: pallet_authority_discovery::{Module, Call, Config} = 14,

        // Governance stuff.
        Democracy: pallet_democracy::{Module, Call, Storage, Config, Event<T>} = 15,
        Council: pallet_collective::<Instance1>::{Module, Call, Storage, Origin<T>, Event<T>, Config<T>} = 16,
        TechnicalCommittee: pallet_collective::<Instance2>::{Module, Call, Storage, Origin<T>, Event<T>, Config<T>} = 17,
        Elections: pallet_elections_phragmen::{Module, Call, Storage, Event<T>, Config<T>} = 18,
        TechnicalMembership: pallet_membership::<Instance1>::{Module, Call, Storage, Event<T>, Config<T>} = 19,
        Treasury: pallet_treasury::{Module, Call, Storage, Config, Event<T>} = 20,

        Identity: pallet_identity::{Module, Call, Storage, Event<T>} = 21,

        Utility: pallet_utility::{Module, Call, Event} = 22,
        Multisig: pallet_multisig::{Module, Call, Storage, Event<T>} = 23,

        // ChainX basics.
        XSystem: xpallet_system::{Module, Call, Storage, Event<T>, Config} = 24,
        XAssetsRegistrar: xpallet_assets_registrar::{Module, Call, Storage, Event, Config} = 25,
        XAssets: xpallet_assets::{Module, Call, Storage, Event<T>, Config<T>} = 26,

        // Mining, must be after XAssets.
        XStaking: xpallet_mining_staking::{Module, Call, Storage, Event<T>, Config<T>} = 27,
        XMiningAsset: xpallet_mining_asset::{Module, Call, Storage, Event<T>, Config<T>} = 28,

        // Crypto gateway stuff.
        XGatewayRecords: xpallet_gateway_records::{Module, Call, Storage, Event<T>} = 29,
        XGatewayCommon: xpallet_gateway_common::{Module, Call, Storage, Event<T>, Config<T>} = 30,
        XGatewayBitcoin: xpallet_gateway_bitcoin::{Module, Call, Storage, Event<T>, Config<T>} = 31,

        // DEX
        XSpot: xpallet_dex_spot::{Module, Call, Storage, Event<T>, Config<T>} = 32,

        XGenesisBuilder: xpallet_genesis_builder::{Module, Config<T>} = 33,

        // orml
        // we retain Currencies Call for this call may be used in future, but we do not need this now,
        // so that we filter it in BaseFilter.
        Currencies: orml_currencies::{Module, Call, Event<T>} = 34,

        // It might be possible to merge this module into pallet_transaction_payment in future, thus
        // we put it at the end for keeping the extrinsic ordering.
        XTransactionFee: xpallet_transaction_fee::{Module, Event<T>} = 35,

        Sudo: pallet_sudo::{Module, Call, Config<T>, Storage, Event<T>} = 36,

<<<<<<< HEAD
        Bounties: pallet_bounties::{Module, Call, Storage, Event<T>} = 37,
        Tips: pallet_tips::{Module, Call, Storage, Event<T>} = 38,
=======
        Proxy: pallet_proxy::{Module, Call, Storage, Event<T>} = 37,
>>>>>>> f0fd87c6
    }
);

/// The address format for describing accounts.
pub type Address = <Indices as StaticLookup>::Source;
/// Block header type as expected by this runtime.
pub type Header = generic::Header<BlockNumber, BlakeTwo256>;
/// Block type as expected by this runtime.
pub type Block = generic::Block<Header, UncheckedExtrinsic>;
/// A Block signed with a Justification
pub type SignedBlock = generic::SignedBlock<Block>;
/// BlockId type as expected by this runtime.
pub type BlockId = generic::BlockId<Block>;
/// The SignedExtension to the basic transaction logic.
pub type SignedExtra = (
    frame_system::CheckSpecVersion<Runtime>,
    frame_system::CheckTxVersion<Runtime>,
    frame_system::CheckGenesis<Runtime>,
    frame_system::CheckEra<Runtime>,
    frame_system::CheckNonce<Runtime>,
    frame_system::CheckWeight<Runtime>,
    pallet_transaction_payment::ChargeTransactionPayment<Runtime>,
    BaseFilter,
    ChargeExtraFee,
);
/// Unchecked extrinsic type as expected by this runtime.
pub type UncheckedExtrinsic = generic::UncheckedExtrinsic<Address, Call, Signature, SignedExtra>;
/// The payload being signed in transactions.
pub type SignedPayload = generic::SignedPayload<Call, SignedExtra>;
/// Extrinsic type that has already been checked.
pub type CheckedExtrinsic = generic::CheckedExtrinsic<AccountId, Call, SignedExtra>;
/// Executive: handles dispatch to the various modules.
pub type Executive = frame_executive::Executive<
    Runtime,
    Block,
    frame_system::ChainContext<Runtime>,
    Runtime,
    AllModules,
>;

impl_runtime_apis! {
    impl sp_api::Core<Block> for Runtime {
        fn version() -> RuntimeVersion {
            VERSION
        }

        fn execute_block(block: Block) {
            Executive::execute_block(block)
        }

        fn initialize_block(header: &<Block as BlockT>::Header) {
            Executive::initialize_block(header)
        }
    }

    impl sp_api::Metadata<Block> for Runtime {
        fn metadata() -> OpaqueMetadata {
            Runtime::metadata().into()
        }
    }

    impl sp_block_builder::BlockBuilder<Block> for Runtime {
        fn apply_extrinsic(extrinsic: <Block as BlockT>::Extrinsic) -> ApplyExtrinsicResult {
            Executive::apply_extrinsic(extrinsic).map_err(|err| {
                frame_support::debug::error!(target: xp_logging::RUNTIME_TARGET, "Apply extrinsic failed: {:?}", err);
                err
            })
        }

        fn finalize_block() -> <Block as BlockT>::Header {
            Executive::finalize_block()
        }

        fn inherent_extrinsics(data: sp_inherents::InherentData) -> Vec<<Block as BlockT>::Extrinsic> {
            data.create_extrinsics()
        }

        fn check_inherents(
            block: Block,
            data: sp_inherents::InherentData,
        ) -> sp_inherents::CheckInherentsResult {
            data.check_extrinsics(&block)
        }

        fn random_seed() -> <Block as BlockT>::Hash {
            RandomnessCollectiveFlip::random_seed()
        }
    }

    impl sp_transaction_pool::runtime_api::TaggedTransactionQueue<Block> for Runtime {
        fn validate_transaction(
            source: TransactionSource,
            tx: <Block as BlockT>::Extrinsic,
        ) -> TransactionValidity {
            Executive::validate_transaction(source, tx)
        }
    }

    impl sp_offchain::OffchainWorkerApi<Block> for Runtime {
        fn offchain_worker(header: &<Block as BlockT>::Header) {
            Executive::offchain_worker(header)
        }
    }

    impl sp_consensus_babe::BabeApi<Block> for Runtime {
        fn configuration() -> sp_consensus_babe::BabeGenesisConfiguration {
            // The choice of `c` parameter (where `1 - c` represents the
            // probability of a slot being empty), is done in accordance to the
            // slot duration and expected target block time, for safely
            // resisting network delays of maximum two seconds.
            // <https://research.web3.foundation/en/latest/polkadot/BABE/Babe/#6-practical-results>
            sp_consensus_babe::BabeGenesisConfiguration {
                slot_duration: Babe::slot_duration(),
                epoch_length: EpochDuration::get(),
                c: PRIMARY_PROBABILITY,
                genesis_authorities: Babe::authorities(),
                randomness: Babe::randomness(),
                allowed_slots: sp_consensus_babe::AllowedSlots::PrimaryAndSecondaryVRFSlots,
            }
        }

        fn current_epoch_start() -> sp_consensus_babe::Slot {
            Babe::current_epoch_start()
        }

        fn current_epoch() -> sp_consensus_babe::Epoch {
            Babe::current_epoch()
        }

        fn next_epoch() -> sp_consensus_babe::Epoch {
            Babe::next_epoch()
        }


        fn generate_key_ownership_proof(
            _slot: sp_consensus_babe::Slot,
            authority_id: sp_consensus_babe::AuthorityId,
        ) -> Option<sp_consensus_babe::OpaqueKeyOwnershipProof> {
            Historical::prove((sp_consensus_babe::KEY_TYPE, authority_id))
                .map(|p| p.encode())
                .map(sp_consensus_babe::OpaqueKeyOwnershipProof::new)
        }

        fn submit_report_equivocation_unsigned_extrinsic(
            equivocation_proof: sp_consensus_babe::EquivocationProof<<Block as BlockT>::Header>,
            key_owner_proof: sp_consensus_babe::OpaqueKeyOwnershipProof,
        ) -> Option<()> {
            let key_owner_proof = key_owner_proof.decode()?;

            Babe::submit_unsigned_equivocation_report(
                equivocation_proof,
                key_owner_proof,
            )
        }
    }

    impl sp_session::SessionKeys<Block> for Runtime {
        fn generate_session_keys(seed: Option<Vec<u8>>) -> Vec<u8> {
            SessionKeys::generate(seed)
        }

        fn decode_session_keys(
            encoded: Vec<u8>,
        ) -> Option<Vec<(Vec<u8>, KeyTypeId)>> {
            SessionKeys::decode_into_raw_public_keys(&encoded)
        }
    }

    impl fg_primitives::GrandpaApi<Block> for Runtime {
        fn grandpa_authorities() -> GrandpaAuthorityList {
            Grandpa::grandpa_authorities()
        }

        fn submit_report_equivocation_unsigned_extrinsic(
            equivocation_proof: fg_primitives::EquivocationProof<
                <Block as BlockT>::Hash,
                NumberFor<Block>,
            >,
            key_owner_proof: fg_primitives::OpaqueKeyOwnershipProof,
        ) -> Option<()> {
            let key_owner_proof = key_owner_proof.decode()?;

            Grandpa::submit_unsigned_equivocation_report(
                equivocation_proof,
                key_owner_proof,
            )
        }

        fn generate_key_ownership_proof(
            _set_id: fg_primitives::SetId,
            authority_id: GrandpaId,
        ) -> Option<fg_primitives::OpaqueKeyOwnershipProof> {
            Historical::prove((fg_primitives::KEY_TYPE, authority_id))
                .map(|p| p.encode())
                .map(fg_primitives::OpaqueKeyOwnershipProof::new)
        }
    }

    impl sp_authority_discovery::AuthorityDiscoveryApi<Block> for Runtime {
        fn authorities() -> Vec<AuthorityDiscoveryId> {
            AuthorityDiscovery::authorities()
        }
    }

    impl frame_system_rpc_runtime_api::AccountNonceApi<Block, AccountId, Index> for Runtime {
        fn account_nonce(account: AccountId) -> Index {
            System::account_nonce(account)
        }
    }

    impl pallet_transaction_payment_rpc_runtime_api::TransactionPaymentApi<Block, Balance> for Runtime {
        fn query_info(
            uxt: <Block as BlockT>::Extrinsic,
            len: u32,
        ) -> pallet_transaction_payment_rpc_runtime_api::RuntimeDispatchInfo<Balance> {
            if let Some(extra_fee) = ChargeExtraFee::has_extra_fee(&uxt.function) {
                let base_info = TransactionPayment::query_info(uxt, len);
                pallet_transaction_payment_rpc_runtime_api::RuntimeDispatchInfo {
                    partial_fee: base_info.partial_fee + extra_fee,
                    ..base_info
                }
            } else {
                TransactionPayment::query_info(uxt, len)
            }
        }
        fn query_fee_details(uxt: <Block as BlockT>::Extrinsic, len: u32) -> pallet_transaction_payment::FeeDetails<Balance> {
            todo!("Migrate ChainX query_fee_details")
        }
    }

    impl xpallet_transaction_fee_rpc_runtime_api::XTransactionFeeApi<Block, Balance> for Runtime {
        fn query_fee_details(
            uxt: <Block as BlockT>::Extrinsic,
            len: u32,
        ) -> xpallet_transaction_fee::FeeDetails<Balance> {
            if let Some(extra_fee) = ChargeExtraFee::has_extra_fee(&uxt.function) {
                let details = XTransactionFee::query_fee_details(uxt, len);
                xpallet_transaction_fee::FeeDetails {
                    extra_fee,
                    final_fee: details.final_fee + extra_fee,
                    ..details
                }
            } else {
                XTransactionFee::query_fee_details(uxt, len)
            }

        }
    }

    impl xpallet_assets_rpc_runtime_api::XAssetsApi<Block, AccountId, Balance> for Runtime {
        fn assets_for_account(who: AccountId) -> BTreeMap<AssetId, BTreeMap<AssetType, Balance>> {
            XAssets::valid_assets_of(&who)
        }

        fn assets() -> BTreeMap<AssetId, TotalAssetInfo<Balance>> {
            XAssets::total_asset_infos()
        }
    }

    impl xpallet_mining_staking_rpc_runtime_api::XStakingApi<Block, AccountId, Balance, VoteWeight, BlockNumber> for Runtime {
        fn validators() -> Vec<ValidatorInfo<AccountId, Balance, VoteWeight, BlockNumber>> {
            XStaking::validators_info()
        }
        fn validator_info_of(who: AccountId) -> ValidatorInfo<AccountId, Balance, VoteWeight, BlockNumber> {
            XStaking::validator_info_of(who)
        }
        fn staking_dividend_of(who: AccountId) -> BTreeMap<AccountId, Balance> {
            XStaking::staking_dividend_of(who)
        }
        fn nomination_details_of(who: AccountId) -> BTreeMap<AccountId, NominatorLedger<Balance, VoteWeight, BlockNumber>> {
            XStaking::nomination_details_of(who)
        }
        fn nominator_info_of(who: AccountId) -> NominatorInfo<BlockNumber> {
            XStaking::nominator_info_of(who)
        }
    }

    impl xpallet_dex_spot_rpc_runtime_api::XSpotApi<Block, AccountId, Balance, BlockNumber, Balance> for Runtime {
        fn trading_pairs() -> Vec<FullPairInfo<Balance, BlockNumber>> {
            XSpot::trading_pairs()
        }

        fn orders(who: AccountId, page_index: u32, page_size: u32) -> Vec<RpcOrder<TradingPairId, AccountId, Balance, Balance, BlockNumber>> {
            XSpot::orders(who, page_index, page_size)
        }

        fn depth(pair_id: TradingPairId, depth_size: u32) -> Option<Depth<Balance, Balance>> {
            XSpot::depth(pair_id, depth_size)
        }
    }

    impl xpallet_mining_asset_rpc_runtime_api::XMiningAssetApi<Block, AccountId, Balance, MiningWeight, BlockNumber> for Runtime {
        fn mining_assets() -> Vec<MiningAssetInfo<AccountId, Balance, MiningWeight, BlockNumber>> {
            XMiningAsset::mining_assets()
        }

        fn mining_dividend(who: AccountId) -> BTreeMap<AssetId, MiningDividendInfo<Balance>> {
            XMiningAsset::mining_dividend(who)
        }

        fn miner_ledger(who: AccountId) -> BTreeMap<AssetId, MinerLedger<MiningWeight, BlockNumber>> {
            XMiningAsset::miner_ledger(who)
        }
    }

    impl xpallet_gateway_records_rpc_runtime_api::XGatewayRecordsApi<Block, AccountId, Balance, BlockNumber> for Runtime {
        fn withdrawal_list() -> BTreeMap<u32, Withdrawal<AccountId, Balance, BlockNumber>> {
            XGatewayRecords::withdrawal_list()
        }

        fn withdrawal_list_by_chain(chain: Chain) -> BTreeMap<u32, Withdrawal<AccountId, Balance, BlockNumber>> {
            XGatewayRecords::withdrawals_list_by_chain(chain)
        }
    }

    impl xpallet_gateway_common_rpc_runtime_api::XGatewayCommonApi<Block, AccountId, Balance> for Runtime {
        fn bound_addrs(who: AccountId) -> BTreeMap<Chain, Vec<ChainAddress>> {
            XGatewayCommon::bound_addrs(&who)
        }

        fn withdrawal_limit(asset_id: AssetId) -> Result<WithdrawalLimit<Balance>, DispatchError> {
            XGatewayCommon::withdrawal_limit(&asset_id)
        }

        fn verify_withdrawal(asset_id: AssetId, value: Balance, addr: AddrStr, memo: Memo) -> Result<(), DispatchError> {
            XGatewayCommon::verify_withdrawal(asset_id, value, &addr, &memo)
        }

        fn trustee_multisigs() -> BTreeMap<Chain, AccountId> {
            XGatewayCommon::trustee_multisigs()
        }

        fn trustee_properties(chain: Chain, who: AccountId) -> Option<GenericTrusteeIntentionProps> {
            XGatewayCommon::trustee_intention_props_of(who, chain)
        }

        fn trustee_session_info(chain: Chain) -> Option<GenericTrusteeSessionInfo<AccountId>> {
            let number = XGatewayCommon::trustee_session_info_len(chain)
                .checked_sub(1)
                .unwrap_or_else(u32::max_value);
            XGatewayCommon::trustee_session_info_of(chain, number)
        }

        fn generate_trustee_session_info(chain: Chain, candidates: Vec<AccountId>) -> Result<GenericTrusteeSessionInfo<AccountId>, DispatchError> {
            let info = XGatewayCommon::try_generate_session_info(chain, candidates)?;
            // check multisig address
            let _ = XGatewayCommon::generate_multisig_addr(chain, &info)?;
            Ok(info)
        }
    }

    #[cfg(feature = "runtime-benchmarks")]
    impl frame_benchmarking::Benchmark<Block> for Runtime {
        fn dispatch_benchmark(
            config: frame_benchmarking::BenchmarkConfig
        ) -> Result<Vec<frame_benchmarking::BenchmarkBatch>, RuntimeString> {
            use frame_benchmarking::{Benchmarking, BenchmarkBatch, add_benchmark, TrackedStorageKey};

            impl frame_system_benchmarking::Config for Runtime {}

            let whitelist: Vec<TrackedStorageKey> = vec![
                // // Block Number
                hex_literal::hex!("26aa394eea5630e07c48ae0c9558cef702a5c1b19ab7a04f536c519aca4983ac").to_vec().into(),
                // // Total Issuance
                hex_literal::hex!("c2261276cc9d1f8598ea4b6a74b15c2f57c875e4cff74148e4628f264b974c80").to_vec().into(),
                // // Execution Phase
                hex_literal::hex!("26aa394eea5630e07c48ae0c9558cef7ff553b5a9862a516939d82b3d3d8661a").to_vec().into(),
                // // Event Count
                hex_literal::hex!("26aa394eea5630e07c48ae0c9558cef70a98fdbe9ce6c55837576c60c7af3850").to_vec().into(),
                // // System Events
                hex_literal::hex!("26aa394eea5630e07c48ae0c9558cef780d41e5e16056765bc8461851072c9d7").to_vec().into(),
                // // Treasury Account
                hex_literal::hex!("26aa394eea5630e07c48ae0c9558cef7b99d880ec681799c0cf30e8886371da95ecffd7b6c0f78751baa9d281e0bfa3a6d6f646c70792f74727372790000000000000000000000000000000000000000").to_vec().into(),
            ];

            let mut batches = Vec::<BenchmarkBatch>::new();
            let params = (&config, &whitelist);

            add_benchmark!(params, batches, xpallet_assets, XAssets);
            add_benchmark!(params, batches, xpallet_assets_registrar, XAssetsRegistrar);
            add_benchmark!(params, batches, xpallet_mining_asset, XMiningAsset);
            add_benchmark!(params, batches, xpallet_mining_staking, XStaking);
            add_benchmark!(params, batches, xpallet_gateway_records, XGatewayRecords);
            add_benchmark!(params, batches, xpallet_gateway_common, XGatewayCommon);
            add_benchmark!(params, batches, xpallet_gateway_bitcoin, XGatewayBitcoin);
            add_benchmark!(params, batches, xpallet_dex_spot, XSpot);

            if batches.is_empty() { return Err("Benchmark not found for this pallet.".into()) }
            Ok(batches)
        }
    }

}<|MERGE_RESOLUTION|>--- conflicted
+++ resolved
@@ -794,9 +794,6 @@
     type WeightInfo = pallet_identity::weights::SubstrateWeight<Runtime>;
 }
 
-<<<<<<< HEAD
-impl pallet_sudo::Config for Runtime {
-=======
 parameter_types! {
     // One storage item; key size 32, value size 8; .
     pub const ProxyDepositBase: Balance = deposit(1, 8);
@@ -891,7 +888,7 @@
     }
 }
 
-impl pallet_proxy::Trait for Runtime {
+impl pallet_proxy::Config for Runtime {
     type Event = Event;
     type Call = Call;
     type Currency = Balances;
@@ -906,8 +903,7 @@
     type AnnouncementDepositFactor = AnnouncementDepositFactor;
 }
 
-impl pallet_sudo::Trait for Runtime {
->>>>>>> f0fd87c6
+impl pallet_sudo::Config for Runtime {
     type Event = Event;
     type Call = Call;
 }
@@ -1113,12 +1109,10 @@
 
         Sudo: pallet_sudo::{Module, Call, Config<T>, Storage, Event<T>} = 36,
 
-<<<<<<< HEAD
-        Bounties: pallet_bounties::{Module, Call, Storage, Event<T>} = 37,
-        Tips: pallet_tips::{Module, Call, Storage, Event<T>} = 38,
-=======
         Proxy: pallet_proxy::{Module, Call, Storage, Event<T>} = 37,
->>>>>>> f0fd87c6
+
+        Bounties: pallet_bounties::{Module, Call, Storage, Event<T>} = 38,
+        Tips: pallet_tips::{Module, Call, Storage, Event<T>} = 39,
     }
 );
 
