--- conflicted
+++ resolved
@@ -240,7 +240,6 @@
     fn on_runtime_upgrade() -> Weight {
         let mut weight = 0;
 
-<<<<<<< HEAD
         // // 1. RemoveCollectiveFlip
         // frame_support::log::info!("🔍️ RemoveCollectiveFlip start");
         // weight += <RemoveCollectiveFlip as OnRuntimeUpgrade>::on_runtime_upgrade();
@@ -256,30 +255,12 @@
         // frame_support::traits::StorageVersion::new(0).put::<Elections>();
         // weight += <PhragmenElectionDepositRuntimeUpgrade as OnRuntimeUpgrade>::on_runtime_upgrade();
         // frame_support::log::info!("🚀 PhragmenElectionDepositRuntimeUpgrade end");
-=======
-        // 1. RemoveCollectiveFlip
-        frame_support::log::info!("🔍️ RemoveCollectiveFlip start");
-        weight += <RemoveCollectiveFlip as OnRuntimeUpgrade>::on_runtime_upgrade();
-        frame_support::log::info!("🚀 RemoveCollectiveFlip end");
-
-        // 2. MigratePalletVersionToStorageVersion
-        frame_support::log::info!("🔍️ MigratePalletVersionToStorageVersion start");
-        weight += <MigratePalletVersionToStorageVersion as OnRuntimeUpgrade>::on_runtime_upgrade();
-        frame_support::log::info!("🚀 MigratePalletVersionToStorageVersion end");
-
-        // 3. PhragmenElectionDepositRuntimeUpgrade
-        frame_support::log::info!("🔍️ PhragmenElectionDepositRuntimeUpgrade start");
-        frame_support::traits::StorageVersion::new(0).put::<Elections>();
-        weight += <PhragmenElectionDepositRuntimeUpgrade as OnRuntimeUpgrade>::on_runtime_upgrade();
-        frame_support::log::info!("🚀 PhragmenElectionDepositRuntimeUpgrade end");
->>>>>>> b88d1514
 
         // // 4. SystemToTripleRefCount
         // frame_support::log::info!("🔍️ SystemToTripleRefCount start");
         // weight += <SystemToTripleRefCount as OnRuntimeUpgrade>::on_runtime_upgrade();
         // frame_support::log::info!("🚀 SystemToTripleRefCount end");
 
-<<<<<<< HEAD
         // // 5. BabeEpochConfigMigrations
         // frame_support::log::info!("🔍️ BabeEpochConfigMigrations start");
         // weight += <BabeEpochConfigMigrations as OnRuntimeUpgrade>::on_runtime_upgrade();
@@ -338,61 +319,6 @@
         frame_support::log::info!("🔍️ XGatewayCommonStorageMigration start");
         weight += <XGatewayCommonStorageMigration as OnRuntimeUpgrade>::on_runtime_upgrade();
         frame_support::log::info!("🚀 XGatewayCommonStorageMigration end");
-=======
-        // 5. BabeEpochConfigMigrations
-        frame_support::log::info!("🔍️ BabeEpochConfigMigrations start");
-        weight += <BabeEpochConfigMigrations as OnRuntimeUpgrade>::on_runtime_upgrade();
-        frame_support::log::info!("🚀 BabeEpochConfigMigrations end");
-
-        // 6. GrandpaStoragePrefixMigration
-        frame_support::log::info!("🔍️ GrandpaStoragePrefixMigration start");
-        frame_support::traits::StorageVersion::new(0).put::<Grandpa>();
-        weight += <GrandpaStoragePrefixMigration as OnRuntimeUpgrade>::on_runtime_upgrade();
-        frame_support::log::info!("🚀 GrandpaStoragePrefixMigration end");
-
-        // 7. CouncilStoragePrefixMigration
-        frame_support::log::info!("🔍️ CouncilStoragePrefixMigration start");
-        frame_support::traits::StorageVersion::new(0).put::<Council>();
-        weight += <CouncilStoragePrefixMigration as OnRuntimeUpgrade>::on_runtime_upgrade();
-        frame_support::log::info!("🚀 CouncilStoragePrefixMigration end");
-
-        // 8. TechnicalCommitteeStoragePrefixMigration
-        frame_support::log::info!("🔍️ TechnicalCommitteeStoragePrefixMigration start");
-        frame_support::traits::StorageVersion::new(0).put::<TechnicalCommittee>();
-        weight +=
-            <TechnicalCommitteeStoragePrefixMigration as OnRuntimeUpgrade>::on_runtime_upgrade();
-        frame_support::log::info!("🚀 TechnicalCommitteeStoragePrefixMigration end");
-
-        // 9. TechnicalMembershipStoragePrefixMigration
-        frame_support::log::info!("🔍️ TechnicalMembershipStoragePrefixMigration start");
-        frame_support::traits::StorageVersion::new(0).put::<TechnicalMembership>();
-        weight +=
-            <TechnicalMembershipStoragePrefixMigration as OnRuntimeUpgrade>::on_runtime_upgrade();
-        frame_support::log::info!("🚀 TechnicalMembershipStoragePrefixMigration end");
-
-        // 10. CouncilStoragePrefixMigration
-        frame_support::log::info!("🔍️ CouncilStoragePrefixMigration start");
-        frame_support::traits::StorageVersion::new(0).put::<Council>();
-        weight += <CouncilStoragePrefixMigration as OnRuntimeUpgrade>::on_runtime_upgrade();
-        frame_support::log::info!("🚀 CouncilStoragePrefixMigration end");
-
-        // 11. MigrateTipsPalletPrefix
-        frame_support::log::info!("🔍️ MigrateTipsPalletPrefix start");
-        frame_support::traits::StorageVersion::new(0).put::<Tips>();
-        weight += <MigrateTipsPalletPrefix as OnRuntimeUpgrade>::on_runtime_upgrade();
-        frame_support::log::info!("🚀 MigrateTipsPalletPrefix end");
-
-        // 12. BountiesPrefixMigration
-        frame_support::log::info!("🔍️ BountiesPrefixMigration start");
-        frame_support::traits::StorageVersion::new(0).put::<Bounties>();
-        weight += <BountiesPrefixMigration as OnRuntimeUpgrade>::on_runtime_upgrade();
-        frame_support::log::info!("🚀 BountiesPrefixMigration end");
-
-        // 13. ElectionsPrefixMigration
-        frame_support::log::info!("🔍️ ElectionsPrefixMigration start");
-        weight += <ElectionsPrefixMigration as OnRuntimeUpgrade>::on_runtime_upgrade();
-        frame_support::log::info!("🚀 ElectionsPrefixMigration end");
->>>>>>> b88d1514
 
         weight
     }
