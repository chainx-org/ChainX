--- conflicted
+++ resolved
@@ -30,36 +30,6 @@
 sp-version = { version = "3.0.0", default-features = false }
 
 # Substrate pallets
-<<<<<<< HEAD
-frame-executive = { version = "2.0.1", default-features = false }
-frame-support = { version = "2.0.1", default-features = false }
-frame-system = { version = "2.0.1", default-features = false }
-frame-system-rpc-runtime-api = { version = "2.0.1", default-features = false }
-pallet-authority-discovery = { version = "2.0.1", default-features = false }
-pallet-authorship = { version = "2.0.1", default-features = false }
-pallet-babe = { version = "2.0.1", default-features = false }
-pallet-balances = { version = "2.0.1", default-features = false }
-pallet-bounties = {  git = "https://github.com/paritytech/substrate", rev = "f14488dfca012659297d2b4676fab91c179095dd", default-features = false }
-pallet-collective = { version = "2.0.1", default-features = false }
-pallet-democracy = { version = "2.0.1", default-features = false }
-pallet-elections-phragmen = { version = "3.0.0", default-features = false }
-pallet-grandpa = { version = "2.0.1", default-features = false }
-pallet-identity = { version = "2.0.1", default-features = false }
-pallet-im-online = { version = "2.0.1", default-features = false }
-pallet-indices = { version = "2.0.1", default-features = false }
-pallet-membership = { version = "2.0.1", default-features = false }
-pallet-multisig = { version = "2.0.1", default-features = false }
-pallet-offences = { version = "2.0.1", default-features = false }
-pallet-randomness-collective-flip = { version = "2.0.1", default-features = false }
-pallet-scheduler = { version = "2.0.1", default-features = false }
-pallet-session = { version = "2.0.1", default-features = false, features = ["historical"] }
-pallet-timestamp = { version = "2.0.1", default-features = false }
-pallet-tips = {  git = "https://github.com/paritytech/substrate", rev = "f14488dfca012659297d2b4676fab91c179095dd", default-features = false }
-pallet-transaction-payment = { version = "2.0.1", default-features = false }
-pallet-transaction-payment-rpc-runtime-api = { version = "2.0.1", default-features = false }
-pallet-treasury = { version = "2.0.1", default-features = false }
-pallet-utility = { version = "2.0.1", default-features = false }
-=======
 frame-executive = { version = "3.0.0", default-features = false }
 frame-support = { version = "3.0.0", default-features = false }
 frame-system = { version = "3.0.0", default-features = false }
@@ -89,19 +59,13 @@
 pallet-transaction-payment-rpc-runtime-api = { version = "3.0.0", default-features = false }
 pallet-treasury = { version = "3.0.0", default-features = false }
 pallet-utility = { version = "3.0.0", default-features = false }
->>>>>>> 09e052ea
 
 frame-benchmarking = { version = "3.0.0", default-features = false, optional = true }
 frame-system-benchmarking = { version = "3.0.0", default-features = false, optional = true }
 
 # Orml
-<<<<<<< HEAD
-orml-traits = { git = "https://github.com/open-web3-stack/open-runtime-module-library", rev = "8c150f34a5b305103438e93337e1b9e7868dd1f3", default-features = false }
-orml-currencies = { git = "https://github.com/open-web3-stack/open-runtime-module-library", rev = "8c150f34a5b305103438e93337e1b9e7868dd1f3", default-features = false }
-=======
 orml-traits = { version = "0.4.0", default-features = false }
 orml-currencies = { version = "0.4.0", default-features = false }
->>>>>>> 09e052ea
 
 # ChainX primitives
 chainx-primitives = { path = "../../primitives", default-features = false }
