--- conflicted
+++ resolved
@@ -889,7 +889,7 @@
     }
 }
 
-impl pallet_proxy::Trait for Runtime {
+impl pallet_proxy::Config for Runtime {
     type Event = Event;
     type Call = Call;
     type Currency = Balances;
@@ -1103,12 +1103,10 @@
         // we put it at the end for keeping the extrinsic ordering.
         XTransactionFee: xpallet_transaction_fee::{Module, Event<T>} = 35,
 
-<<<<<<< HEAD
-        Bounties: pallet_bounties::{Module, Call, Storage, Event<T>} = 37,
-        Tips: pallet_tips::{Module, Call, Storage, Event<T>} = 38,
-=======
         Proxy: pallet_proxy::{Module, Call, Storage, Event<T>} = 37,
->>>>>>> f0fd87c6
+
+        Bounties: pallet_bounties::{Module, Call, Storage, Event<T>} = 38,
+        Tips: pallet_tips::{Module, Call, Storage, Event<T>} = 39,
     }
 );
 
