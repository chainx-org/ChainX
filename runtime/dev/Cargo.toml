--- conflicted
+++ resolved
@@ -30,7 +30,6 @@
 sp-version = { version = "3.0.0", default-features = false }
 
 # Substrate pallets
-<<<<<<< HEAD
 frame-executive = { version = "3.0.0", default-features = false }
 frame-support = { version = "3.0.0", default-features = false }
 frame-system = { version = "3.0.0", default-features = false }
@@ -50,6 +49,7 @@
 pallet-membership = { version = "3.0.0", default-features = false }
 pallet-multisig = { version = "3.0.0", default-features = false }
 pallet-offences = { version = "3.0.0", default-features = false }
+pallet-proxy = { version = "3.0.0", default-features = false }
 pallet-randomness-collective-flip = { version = "3.0.0", default-features = false }
 pallet-scheduler = { version = "3.0.0", default-features = false }
 pallet-session = { version = "3.0.0", default-features = false, features = ["historical"] }
@@ -60,36 +60,6 @@
 pallet-transaction-payment-rpc-runtime-api = { version = "3.0.0", default-features = false }
 pallet-treasury = { version = "3.0.0", default-features = false }
 pallet-utility = { version = "3.0.0", default-features = false }
-=======
-frame-executive = { version = "2.0.0", default-features = false }
-frame-support = { version = "2.0.0", default-features = false }
-frame-system = { version = "2.0.0", default-features = false }
-frame-system-rpc-runtime-api = { version = "2.0.0", default-features = false }
-pallet-authority-discovery = { version = "2.0.0", default-features = false }
-pallet-authorship = { version = "2.0.0", default-features = false }
-pallet-babe = { version = "2.0.0", default-features = false }
-pallet-balances = { version = "2.0.0", default-features = false }
-pallet-collective = { version = "2.0.0", default-features = false }
-pallet-democracy = { version = "2.0.0", default-features = false }
-pallet-elections-phragmen = { version = "2.0.0", default-features = false }
-pallet-grandpa = { version = "2.0.0", default-features = false }
-pallet-identity = { version = "2.0.0", default-features = false }
-pallet-im-online = { version = "2.0.0", default-features = false }
-pallet-indices = { version = "2.0.0", default-features = false }
-pallet-membership = { version = "2.0.0", default-features = false }
-pallet-multisig = { version = "2.0.0", default-features = false }
-pallet-offences = { version = "2.0.0", default-features = false }
-pallet-proxy = { version = "2.0.0", default-features = false }
-pallet-randomness-collective-flip = { version = "2.0.0", default-features = false }
-pallet-scheduler = { version = "2.0.0", default-features = false }
-pallet-session = { version = "2.0.0", default-features = false, features = ["historical"] }
-pallet-sudo = { version = "2.0.0", default-features = false }
-pallet-timestamp = { version = "2.0.0", default-features = false }
-pallet-transaction-payment = { version = "2.0.0", default-features = false }
-pallet-transaction-payment-rpc-runtime-api = { version = "2.0.0", default-features = false }
-pallet-treasury = { version = "2.0.0", default-features = false }
-pallet-utility = { version = "2.0.0", default-features = false }
->>>>>>> f0fd87c6
 
 frame-benchmarking = { version = "3.0.0", default-features = false, optional = true }
 frame-system-benchmarking = { version = "3.0.0", default-features = false, optional = true }
