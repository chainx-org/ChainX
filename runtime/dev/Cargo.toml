[package]
name = "dev-runtime"
version = "2.0.9"
authors = ["The ChainX Authors"]
edition = "2018"

[package.metadata.docs.rs]
targets = ["x86_64-unknown-linux-gnu"]

[dependencies]
codec = { package = "parity-scale-codec", version = "2.0.0", default-features = false, features = ["derive"] }
hex-literal = { version = "0.3.1", optional = true }
serde = { version = "1.0.101", optional = true, features = ["derive"] }
smallvec = "1.4.1"
static_assertions = "1.1.0"

# Substrate primitives
sp-api = { version = "3.0.0", default-features = false }
sp-authority-discovery = { version = "3.0.0", default-features = false }
sp-block-builder = { version = "3.0.0", default-features = false }
sp-consensus-babe = { version = "0.9.0", default-features = false }
sp-core = { version = "3.0.0", default-features = false }
sp-inherents = { version = "3.0.0", default-features = false }
sp-io = { version = "3.0.0", default-features = false }
sp-offchain = { version = "3.0.0", default-features = false }
sp-runtime = { version = "3.0.0", default-features = false }
sp-session = { version = "3.0.0", default-features = false }
sp-staking = { version = "3.0.0", default-features = false }
sp-std = { version = "3.0.0", default-features = false }
sp-transaction-pool = { version = "3.0.0", default-features = false }
sp-version = { version = "3.0.0", default-features = false }

# Substrate pallets
frame-executive = { version = "3.0.0", default-features = false }
frame-support = { version = "3.0.0", default-features = false }
frame-system = { version = "3.0.0", default-features = false }
frame-system-rpc-runtime-api = { version = "3.0.0", default-features = false }
pallet-authority-discovery = { version = "3.0.0", default-features = false }
pallet-authorship = { version = "3.0.0", default-features = false }
pallet-babe = { version = "3.0.0", default-features = false }
pallet-balances = { version = "3.0.0", default-features = false }
pallet-bounties = { version = "3.0.0", default-features = false }
pallet-collective = { version = "3.0.0", default-features = false }
pallet-democracy = { version = "3.0.0", default-features = false }
pallet-elections-phragmen = { version = "4.0.0", default-features = false }
pallet-grandpa = { version = "3.0.0", default-features = false }
pallet-identity = { version = "3.0.0", default-features = false }
pallet-im-online = { version = "3.0.0", default-features = false }
pallet-indices = { version = "3.0.0", default-features = false }
pallet-membership = { version = "3.0.0", default-features = false }
pallet-multisig = { version = "3.0.0", default-features = false }
pallet-offences = { version = "3.0.0", default-features = false }
pallet-proxy = { version = "3.0.0", default-features = false }
pallet-randomness-collective-flip = { version = "3.0.0", default-features = false }
pallet-scheduler = { version = "3.0.0", default-features = false }
pallet-session = { version = "3.0.0", default-features = false, features = ["historical"] }
pallet-sudo = { version = "3.0.0", default-features = false }
pallet-timestamp = { version = "3.0.0", default-features = false }
pallet-tips = { version = "3.0.0", default-features = false }
pallet-transaction-payment = { version = "3.0.0", default-features = false }
pallet-transaction-payment-rpc-runtime-api = { version = "3.0.0", default-features = false }
pallet-treasury = { version = "3.0.0", default-features = false }
pallet-utility = { version = "3.0.0", default-features = false }

frame-benchmarking = { version = "3.0.0", default-features = false, optional = true }
frame-system-benchmarking = { version = "3.0.0", default-features = false, optional = true }

# Orml
orml-traits = { version = "0.4.0", default-features = false }
orml-currencies = { version = "0.4.0", default-features = false }

# ChainX primitives
chainx-primitives = { path = "../../primitives", default-features = false }
chainx-runtime-common = { path = "../common", default-features = false }
# we use feature "ss58check" for using local runtime-interface to check address, if in parachain, do not use this feature
xp-gateway-bitcoin = { path = "../../primitives/gateway/bitcoin", default-features = false, features = ["ss58check"] }
<<<<<<< HEAD
xp-logging = { path = "../../primitives/logging", default-features = false }
=======
>>>>>>> 1ca7e2df
xp-mining-staking = { path = "../../primitives/mining/staking", default-features = false }
xp-protocol = { path = "../../primitives/protocol", default-features = false }
xp-runtime = { path = "../../primitives/runtime", default-features = false }

# ChainX pallets
xpallet-assets = { path = "../../xpallets/assets", default-features = false }
xpallet-assets-registrar = { path = "../../xpallets/assets-registrar", default-features = false }
xpallet-assets-rpc-runtime-api = { path = "../../xpallets/assets/rpc/runtime-api", default-features = false }
xpallet-dex-spot = { path = "../../xpallets/dex/spot", default-features = false }
xpallet-dex-spot-rpc-runtime-api = { path = "../../xpallets/dex/spot/rpc/runtime-api", default-features = false }
xpallet-gateway-bitcoin = { path = "../../xpallets/gateway/bitcoin/v1", default-features = false }
<<<<<<< HEAD
xpallet-gateway-bitcoin-v2 = { path = "../../xpallets/gateway/bitcoin/v2", default-features = false }
=======
>>>>>>> 1ca7e2df
xpallet-gateway-common = { path = "../../xpallets/gateway/common", default-features = false }
xpallet-gateway-common-rpc-runtime-api = { path = "../../xpallets/gateway/common/rpc/runtime-api", default-features = false }
xpallet-gateway-records = { path = "../../xpallets/gateway/records", default-features = false }
xpallet-gateway-records-rpc-runtime-api = { path = "../../xpallets/gateway/records/rpc/runtime-api", default-features = false }
xpallet-genesis-builder = { path = "../../xpallets/genesis-builder", default-features = false }
xpallet-mining-asset = { path = "../../xpallets/mining/asset", default-features = false }
xpallet-mining-asset-rpc-runtime-api = { path = "../../xpallets/mining/asset/rpc/runtime-api", default-features = false }
xpallet-mining-staking = { path = "../../xpallets/mining/staking", default-features = false }
xpallet-mining-staking-rpc-runtime-api = { path = "../../xpallets/mining/staking/rpc/runtime-api", default-features = false }
xpallet-system = { path = "../../xpallets/system", default-features = false }
xpallet-support = { path = "../../xpallets/support", default-features = false }
xpallet-transaction-fee = { path = "../../xpallets/transaction-fee", default-features = false }
xpallet-transaction-fee-rpc-runtime-api = { path = "../../xpallets/transaction-fee/rpc/runtime-api", default-features = false }

[build-dependencies]
substrate-wasm-builder = "4.0.0"

[features]
default = ["std", "pallet-session/historical"]
std = [
  "codec/std",
  "serde",
  # Substrate primitives
  "sp-api/std",
  "sp-authority-discovery/std",
  "sp-block-builder/std",
  "sp-consensus-babe/std",
  "sp-core/std",
  "sp-inherents/std",
  "sp-io/std",
  "sp-offchain/std",
  "sp-runtime/std",
  "sp-session/std",
  "sp-staking/std",
  "sp-std/std",
  "sp-transaction-pool/std",
  "sp-version/std",
  # Substrate pallets
  "frame-executive/std",
  "frame-support/std",
  "frame-system/std",
  "frame-system-rpc-runtime-api/std",
  "pallet-authority-discovery/std",
  "pallet-authorship/std",
  "pallet-babe/std",
  "pallet-balances/std",
  "pallet-bounties/std",
  "pallet-collective/std",
  "pallet-democracy/std",
  "pallet-elections-phragmen/std",
  "pallet-grandpa/std",
  "pallet-identity/std",
  "pallet-im-online/std",
  "pallet-indices/std",
  "pallet-membership/std",
  "pallet-multisig/std",
  "pallet-offences/std",
  "pallet-proxy/std",
  "pallet-randomness-collective-flip/std",
  "pallet-scheduler/std",
  "pallet-session/std",
  "pallet-sudo/std",
  "pallet-timestamp/std",
  "pallet-tips/std",
  "pallet-transaction-payment/std",
  "pallet-transaction-payment-rpc-runtime-api/std",
  "pallet-treasury/std",
  "pallet-utility/std",
  # Orml
  "orml-traits/std",
  "orml-currencies/std",
  # ChainX primitives
  "chainx-primitives/std",
  "chainx-runtime-common/std",
  "xp-gateway-bitcoin/std",
<<<<<<< HEAD
  "xp-logging/std",
=======
>>>>>>> 1ca7e2df
  "xp-mining-staking/std",
  "xp-protocol/std",
  "xp-runtime/std",
  # ChainX pallets
  "xpallet-assets/std",
  "xpallet-assets-registrar/std",
  "xpallet-assets-rpc-runtime-api/std",
  "xpallet-dex-spot/std",
  "xpallet-dex-spot-rpc-runtime-api/std",
  "xpallet-gateway-bitcoin/std",
<<<<<<< HEAD
  "xpallet-gateway-bitcoin-v2/std",
=======
>>>>>>> 1ca7e2df
  "xpallet-gateway-common/std",
  "xpallet-gateway-common-rpc-runtime-api/std",
  "xpallet-gateway-records/std",
  "xpallet-gateway-records-rpc-runtime-api/std",
  "xpallet-genesis-builder/std",
  "xpallet-mining-asset/std",
  "xpallet-mining-asset-rpc-runtime-api/std",
  "xpallet-mining-staking/std",
  "xpallet-mining-staking-rpc-runtime-api/std",
  "xpallet-system/std",
  "xpallet-support/std",
  "xpallet-transaction-fee/std",
  "xpallet-transaction-fee-rpc-runtime-api/std",
]
runtime-benchmarks = [
  "hex-literal",
  "frame-benchmarking",
  "frame-support/runtime-benchmarks",
  "frame-system-benchmarking",
  "frame-system/runtime-benchmarks",
  "sp-runtime/runtime-benchmarks",
  "pallet-balances/runtime-benchmarks",
  "pallet-collective/runtime-benchmarks",
  "xpallet-assets/runtime-benchmarks",
  "xpallet-assets-registrar/runtime-benchmarks",
  "xpallet-dex-spot/runtime-benchmarks",
  "xpallet-gateway-bitcoin/runtime-benchmarks",
  "xpallet-gateway-common/runtime-benchmarks",
  "xpallet-gateway-records/runtime-benchmarks",
  "xpallet-mining-asset/runtime-benchmarks",
  "xpallet-mining-staking/runtime-benchmarks",
]<|MERGE_RESOLUTION|>--- conflicted
+++ resolved
@@ -74,10 +74,7 @@
 chainx-runtime-common = { path = "../common", default-features = false }
 # we use feature "ss58check" for using local runtime-interface to check address, if in parachain, do not use this feature
 xp-gateway-bitcoin = { path = "../../primitives/gateway/bitcoin", default-features = false, features = ["ss58check"] }
-<<<<<<< HEAD
 xp-logging = { path = "../../primitives/logging", default-features = false }
-=======
->>>>>>> 1ca7e2df
 xp-mining-staking = { path = "../../primitives/mining/staking", default-features = false }
 xp-protocol = { path = "../../primitives/protocol", default-features = false }
 xp-runtime = { path = "../../primitives/runtime", default-features = false }
@@ -89,10 +86,8 @@
 xpallet-dex-spot = { path = "../../xpallets/dex/spot", default-features = false }
 xpallet-dex-spot-rpc-runtime-api = { path = "../../xpallets/dex/spot/rpc/runtime-api", default-features = false }
 xpallet-gateway-bitcoin = { path = "../../xpallets/gateway/bitcoin/v1", default-features = false }
-<<<<<<< HEAD
 xpallet-gateway-bitcoin-v2 = { path = "../../xpallets/gateway/bitcoin/v2", default-features = false }
-=======
->>>>>>> 1ca7e2df
+
 xpallet-gateway-common = { path = "../../xpallets/gateway/common", default-features = false }
 xpallet-gateway-common-rpc-runtime-api = { path = "../../xpallets/gateway/common/rpc/runtime-api", default-features = false }
 xpallet-gateway-records = { path = "../../xpallets/gateway/records", default-features = false }
@@ -168,10 +163,7 @@
   "chainx-primitives/std",
   "chainx-runtime-common/std",
   "xp-gateway-bitcoin/std",
-<<<<<<< HEAD
   "xp-logging/std",
-=======
->>>>>>> 1ca7e2df
   "xp-mining-staking/std",
   "xp-protocol/std",
   "xp-runtime/std",
@@ -182,10 +174,7 @@
   "xpallet-dex-spot/std",
   "xpallet-dex-spot-rpc-runtime-api/std",
   "xpallet-gateway-bitcoin/std",
-<<<<<<< HEAD
   "xpallet-gateway-bitcoin-v2/std",
-=======
->>>>>>> 1ca7e2df
   "xpallet-gateway-common/std",
   "xpallet-gateway-common-rpc-runtime-api/std",
   "xpallet-gateway-records/std",
