--- conflicted
+++ resolved
@@ -38,11 +38,7 @@
 pallet-authorship = { version = "2.0.1", default-features = false }
 pallet-babe = { version = "2.0.1", default-features = false }
 pallet-balances = { version = "2.0.1", default-features = false }
-<<<<<<< HEAD
-pallet-bounties = {  git = "https://github.com/paritytech/substrate", rev = "bb0fb2965f9eb59c305ce0c294962d3317a29ece", default-features = false }
-=======
 pallet-bounties = {  git = "https://github.com/paritytech/substrate", rev = "f14488dfca012659297d2b4676fab91c179095dd", default-features = false }
->>>>>>> aba5c217
 pallet-collective = { version = "2.0.1", default-features = false }
 pallet-democracy = { version = "2.0.1", default-features = false }
 pallet-elections-phragmen = { version = "3.0.0", default-features = false }
@@ -58,11 +54,7 @@
 pallet-session = { version = "2.0.1", default-features = false, features = ["historical"] }
 pallet-sudo = { version = "2.0.1", default-features = false }
 pallet-timestamp = { version = "2.0.1", default-features = false }
-<<<<<<< HEAD
-pallet-tips = {  git = "https://github.com/paritytech/substrate", rev = "bb0fb2965f9eb59c305ce0c294962d3317a29ece", default-features = false }
-=======
 pallet-tips = {  git = "https://github.com/paritytech/substrate", rev = "f14488dfca012659297d2b4676fab91c179095dd", default-features = false }
->>>>>>> aba5c217
 pallet-transaction-payment = { version = "2.0.1", default-features = false }
 pallet-transaction-payment-rpc-runtime-api = { version = "2.0.1", default-features = false }
 pallet-treasury = { version = "2.0.1", default-features = false }
