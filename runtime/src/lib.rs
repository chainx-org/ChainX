//! The Substrate Node Template runtime. This can be compiled with `#[no_std]`, ready for Wasm.

#![cfg_attr(not(feature = "std"), no_std)]
// `construct_runtime!` does a lot of recursion and requires us to increase the limit to 256.
#![recursion_limit = "256"]

// Make the WASM binary available.
#[cfg(feature = "std")]
include!(concat!(env!("OUT_DIR"), "/wasm_binary.rs"));

use static_assertions::const_assert;

use sp_api::impl_runtime_apis;
use sp_consensus_aura::sr25519::AuthorityId as AuraId;
use sp_core::{crypto::KeyTypeId, OpaqueMetadata};
use sp_runtime::traits::{BlakeTwo256, Block as BlockT, IdentityLookup, NumberFor, Saturating};
use sp_runtime::{
    create_runtime_str, generic, impl_opaque_keys,
    transaction_validity::{TransactionSource, TransactionValidity},
    ApplyExtrinsicResult,
};
use sp_std::{collections::btree_map::BTreeMap, prelude::*};
#[cfg(feature = "std")]
use sp_version::NativeVersion;
use sp_version::RuntimeVersion;

<<<<<<< HEAD
use xpallet_transaction_payment_rpc_runtime_api::RuntimeDispatchInfo;

pub use chainx_primitives::{
    AccountId, AccountIndex, Balance, BlockNumber, Hash, Index, Moment, Signature,
};
use xpallet_contracts_rpc_runtime_api::ContractExecResult;
=======
#[cfg(any(feature = "std", test))]
pub use sp_runtime::BuildStorage;
pub use sp_runtime::{Perbill, Permill};
>>>>>>> 4b6e4830
// A few exports that help ease life for downstream crates.
pub use frame_support::{
    construct_runtime, parameter_types,
    traits::{KeyOwnerProofSystem, Randomness, Filter, InstanceFilter},
    weights::{
        constants::{BlockExecutionWeight, ExtrinsicBaseWeight, RocksDbWeight, WEIGHT_PER_SECOND},
        IdentityFee, Weight,
    },
    StorageValue,
};
pub use pallet_timestamp::Call as TimestampCall;
<<<<<<< HEAD
#[cfg(any(feature = "std", test))]
pub use sp_runtime::BuildStorage;
pub use sp_runtime::{Perbill, Permill};
// xpallet re-exports
pub use xpallet_assets::{
=======
use pallet_grandpa::fg_primitives;
use pallet_grandpa::{AuthorityId as GrandpaId, AuthorityList as GrandpaAuthorityList};

pub use chainx_primitives::{
    AssetId, Token,AccountId, AccountIndex, Balance, BlockNumber, Hash, Index, Moment, Signature,
};
use xrml_contracts_rpc_runtime_api::ContractExecResult;
use xrml_transaction_payment_rpc_runtime_api::RuntimeDispatchInfo;

// xrml re-exports
pub use xrml_assets::{
>>>>>>> 4b6e4830
    AssetInfo, AssetRestriction, AssetRestrictions, AssetType, Chain, TotalAssetInfo,
};
#[cfg(feature = "std")]
pub use xpallet_bridge_bitcoin::h256_conv_endian_from_str;
pub use xpallet_bridge_bitcoin::{BTCHeader, BTCNetwork, BTCParams, Compact, H256 as BTCHash};
pub use xpallet_contracts::Schedule as ContractsSchedule;
pub use xpallet_contracts_primitives::XRC20Selector;

impl_opaque_keys! {
    pub struct SessionKeys {
        pub aura: Aura,
        pub grandpa: Grandpa,
    }
}

/// This runtime version.
pub const VERSION: RuntimeVersion = RuntimeVersion {
    spec_name: create_runtime_str!("chainx"),
    impl_name: create_runtime_str!("chainx-net"),
    authoring_version: 1,
    spec_version: 1,
    impl_version: 1,
    apis: RUNTIME_API_VERSIONS,
    transaction_version: 1,
};

pub const MILLISECS_PER_BLOCK: u64 = 6000;

pub const SLOT_DURATION: u64 = MILLISECS_PER_BLOCK;

// These time units are defined in number of blocks.
pub const MINUTES: BlockNumber = 60_000 / (MILLISECS_PER_BLOCK as BlockNumber);
pub const HOURS: BlockNumber = MINUTES * 60;
pub const DAYS: BlockNumber = HOURS * 24;

/// The version information used to identify this runtime when compiled natively.
#[cfg(feature = "std")]
pub fn native_version() -> NativeVersion {
    NativeVersion {
        runtime_version: VERSION,
        can_author_with: Default::default(),
    }
}

pub struct BaseFilter;
impl Filter<Call> for BaseFilter {
    fn filter(_call: &Call) -> bool {
        // TODO
        true
    }
}
pub struct IsCallable;
frame_support::impl_filter_stack!(IsCallable, BaseFilter, Call, is_callable);

const AVERAGE_ON_INITIALIZE_WEIGHT: Perbill = Perbill::from_percent(10);
parameter_types! {
    pub const BlockHashCount: BlockNumber = 2400;
    /// We allow for 2 seconds of compute with a 6 second average block time.
    pub const MaximumBlockWeight: Weight = 2 * WEIGHT_PER_SECOND;
    pub const AvailableBlockRatio: Perbill = Perbill::from_percent(75);
    /// Assume 10% of weight for average on_initialize calls.
    pub MaximumExtrinsicWeight: Weight =
        AvailableBlockRatio::get().saturating_sub(AVERAGE_ON_INITIALIZE_WEIGHT)
        * MaximumBlockWeight::get();
    pub const MaximumBlockLength: u32 = 5 * 1024 * 1024;
    pub const Version: RuntimeVersion = VERSION;
}

const_assert!(AvailableBlockRatio::get().deconstruct() >= AVERAGE_ON_INITIALIZE_WEIGHT.deconstruct());

impl frame_system::Trait for Runtime {
    /// The ubiquitous origin type.
    type Origin = Origin;
    /// The aggregated dispatch type that is available for extrinsics.
    type Call = Call;
    /// The index type for storing how many extrinsics an account has signed.
    type Index = Index;
    /// The index type for blocks.
    type BlockNumber = BlockNumber;
    /// The type for hashing blocks and tries.
    type Hash = Hash;
    /// The hashing algorithm used.
    type Hashing = BlakeTwo256;
    /// The identifier used to distinguish between accounts.
    type AccountId = AccountId;
    /// The lookup mechanism to get account ID from whatever is passed in dispatchers.
    type Lookup = IdentityLookup<AccountId>;
    /// The header type.
    type Header = generic::Header<BlockNumber, BlakeTwo256>;
    /// The ubiquitous event type.
    type Event = Event;
    /// Maximum number of block number to block hash mappings to keep (oldest pruned first).
    type BlockHashCount = BlockHashCount;
    /// Maximum weight of each block.
    type MaximumBlockWeight = MaximumBlockWeight;
    /// The weight of database operations that the runtime can invoke.
    type DbWeight = RocksDbWeight;
    /// The weight of the overhead invoked on the block import process, independent of the
    /// extrinsics included in that block.
    type BlockExecutionWeight = BlockExecutionWeight;
    /// The base weight of any extrinsic processed by the runtime, independent of the
    /// logic of that extrinsic. (Signature verification, nonce increment, fee, etc...)
    type ExtrinsicBaseWeight = ExtrinsicBaseWeight;
    /// The maximum weight that a single extrinsic of `Normal` dispatch class can have,
    /// idependent of the logic of that extrinsics. (Roughly max block weight - average on
    /// initialize cost).
    type MaximumExtrinsicWeight = MaximumExtrinsicWeight;
    /// Maximum size of all encoded transactions (in bytes) that are allowed in one block.
    type MaximumBlockLength = MaximumBlockLength;
    /// Portion of the block weight that is available to all normal transactions.
    type AvailableBlockRatio = AvailableBlockRatio;
    /// Version of the runtime.
    type Version = Version;
    /// Converts a module to the index of the module in `construct_runtime!`.
    ///
    /// This type is being generated by `construct_runtime!`.
    type ModuleToIndex = ModuleToIndex;
    /// The data to be stored in an account.
    type AccountData = ();
    /// What to do if a new account is created.
    type OnNewAccount = ();
    /// What to do if an account is fully reaped from the system.
    type OnKilledAccount = ();
}

impl pallet_aura::Trait for Runtime {
    type AuthorityId = AuraId;
}

impl pallet_grandpa::Trait for Runtime {
    type Event = Event;
    type Call = Call;

    type KeyOwnerProof =
        <Self::KeyOwnerProofSystem as KeyOwnerProofSystem<(KeyTypeId, GrandpaId)>>::Proof;

    type KeyOwnerIdentification = <Self::KeyOwnerProofSystem as KeyOwnerProofSystem<(
        KeyTypeId,
        GrandpaId,
    )>>::IdentificationTuple;

    type KeyOwnerProofSystem = ();

    type HandleEquivocation = ();
}

parameter_types! {
    pub const MinimumPeriod: u64 = SLOT_DURATION / 2;
}

impl pallet_timestamp::Trait for Runtime {
    /// A timestamp: milliseconds since the unix epoch.
    type Moment = u64;
    type OnTimestampSet = Aura;
    type MinimumPeriod = MinimumPeriod;
}

impl pallet_utility::Trait for Runtime {
    type Event = Event;
    type Call = Call;
    type IsCallable = IsCallable;
}

impl pallet_sudo::Trait for Runtime {
    type Event = Event;
    type Call = Call;
}

pub struct Tmp;
impl xpallet_assets::TokenJackpotAccountIdFor<AccountId, BlockNumber> for Tmp {
    fn accountid_for(_id: &AssetId) -> AccountId {
        unimplemented!()
    }
}
impl xpallet_assets::Trait for Runtime {
    type Balance = Balance;
    type Event = Event;
    type OnAssetChanged = ();
    type OnAssetRegisterOrRevoke = ();
    type DetermineTokenJackpotAccountId = Tmp;
}

impl xpallet_bridge_bitcoin::Trait for Runtime {
    type Event = Event;
}

impl xpallet_contracts::Trait for Runtime {
    type Time = Timestamp;
    type Randomness = RandomnessCollectiveFlip;
    type Call = Call;
    type Event = Event;
    type DetermineContractAddress = xpallet_contracts::SimpleAddressDeterminer<Runtime>;
    type TrieIdGenerator = xpallet_contracts::TrieIdFromParentCounter<Runtime>;
    type StorageSizeOffset = xpallet_contracts::DefaultStorageSizeOffset;
    type MaxDepth = xpallet_contracts::DefaultMaxDepth;
    type MaxValueSize = xpallet_contracts::DefaultMaxValueSize;
}

parameter_types! {
    pub const TransactionByteFee: Balance = 1;
}

impl xpallet_transaction_payment::Trait for Runtime {
    type TransactionByteFee = TransactionByteFee;
    type WeightToFee = IdentityFee<Balance>;
    type FeeMultiplierUpdate = ();
}

construct_runtime!(
    pub enum Runtime where
        Block = Block,
        NodeBlock = chainx_primitives::Block,
        UncheckedExtrinsic = UncheckedExtrinsic
    {
        System: frame_system::{Module, Call, Config, Storage, Event<T>},
        RandomnessCollectiveFlip: pallet_randomness_collective_flip::{Module, Call, Storage},
        Timestamp: pallet_timestamp::{Module, Call, Storage, Inherent},
        Aura: pallet_aura::{Module, Config<T>, Inherent(Timestamp)},
        Grandpa: pallet_grandpa::{Module, Call, Storage, Config, Event},
        Utility: pallet_utility::{Module, Call, Event},
        Sudo: pallet_sudo::{Module, Call, Config<T>, Storage, Event<T>},

        XAssets: xpallet_assets::{Module, Call, Storage, Event<T>, Config<T>},
        XBridgeBitcoin: xpallet_bridge_bitcoin::{Module, Call, Storage, Event<T>, Config},
        XContracts: xpallet_contracts::{Module, Call, Config, Storage, Event<T>},
        XTransactionPayment: xpallet_transaction_payment::{Module, Storage},
    }
);

/// The address format for describing accounts.
pub type Address = AccountId;
/// Block header type as expected by this runtime.
pub type Header = generic::Header<BlockNumber, BlakeTwo256>;
/// Block type as expected by this runtime.
pub type Block = generic::Block<Header, UncheckedExtrinsic>;
/// A Block signed with a Justification
pub type SignedBlock = generic::SignedBlock<Block>;
/// BlockId type as expected by this runtime.
pub type BlockId = generic::BlockId<Block>;
/// The SignedExtension to the basic transaction logic.
pub type SignedExtra = (
    frame_system::CheckSpecVersion<Runtime>,
    frame_system::CheckTxVersion<Runtime>,
    frame_system::CheckGenesis<Runtime>,
    frame_system::CheckEra<Runtime>,
    frame_system::CheckNonce<Runtime>,
    frame_system::CheckWeight<Runtime>,
    xpallet_transaction_payment::ChargeTransactionPayment<Runtime>,
);
/// Unchecked extrinsic type as expected by this runtime.
pub type UncheckedExtrinsic = generic::UncheckedExtrinsic<Address, Call, Signature, SignedExtra>;
/// Extrinsic type that has already been checked.
pub type CheckedExtrinsic = generic::CheckedExtrinsic<AccountId, Call, SignedExtra>;
/// Executive: handles dispatch to the various modules.
pub type Executive = frame_executive::Executive<
    Runtime,
    Block,
    frame_system::ChainContext<Runtime>,
    Runtime,
    AllModules,
>;

impl_runtime_apis! {
    impl sp_api::Core<Block> for Runtime {
        fn version() -> RuntimeVersion {
            VERSION
        }

        fn execute_block(block: Block) {
            Executive::execute_block(block)
        }

        fn initialize_block(header: &<Block as BlockT>::Header) {
            Executive::initialize_block(header)
        }
    }

    impl sp_api::Metadata<Block> for Runtime {
        fn metadata() -> OpaqueMetadata {
            Runtime::metadata().into()
        }
    }

    impl sp_block_builder::BlockBuilder<Block> for Runtime {
        fn apply_extrinsic(extrinsic: <Block as BlockT>::Extrinsic) -> ApplyExtrinsicResult {
            Executive::apply_extrinsic(extrinsic)
        }

        fn finalize_block() -> <Block as BlockT>::Header {
            Executive::finalize_block()
        }

        fn inherent_extrinsics(data: sp_inherents::InherentData) -> Vec<<Block as BlockT>::Extrinsic> {
            data.create_extrinsics()
        }

        fn check_inherents(
            block: Block,
            data: sp_inherents::InherentData,
        ) -> sp_inherents::CheckInherentsResult {
            data.check_extrinsics(&block)
        }

        fn random_seed() -> <Block as BlockT>::Hash {
            RandomnessCollectiveFlip::random_seed()
        }
    }

    impl sp_transaction_pool::runtime_api::TaggedTransactionQueue<Block> for Runtime {
        fn validate_transaction(
            source: TransactionSource,
            tx: <Block as BlockT>::Extrinsic,
        ) -> TransactionValidity {
            Executive::validate_transaction(source, tx)
        }
    }

    impl sp_offchain::OffchainWorkerApi<Block> for Runtime {
        fn offchain_worker(header: &<Block as BlockT>::Header) {
            Executive::offchain_worker(header)
        }
    }

    impl sp_consensus_aura::AuraApi<Block, AuraId> for Runtime {
        fn slot_duration() -> u64 {
            Aura::slot_duration()
        }

        fn authorities() -> Vec<AuraId> {
            Aura::authorities()
        }
    }

    impl sp_session::SessionKeys<Block> for Runtime {
        fn generate_session_keys(seed: Option<Vec<u8>>) -> Vec<u8> {
            SessionKeys::generate(seed)
        }

        fn decode_session_keys(
            encoded: Vec<u8>,
        ) -> Option<Vec<(Vec<u8>, KeyTypeId)>> {
            SessionKeys::decode_into_raw_public_keys(&encoded)
        }
    }

    impl fg_primitives::GrandpaApi<Block> for Runtime {
        fn grandpa_authorities() -> GrandpaAuthorityList {
            Grandpa::grandpa_authorities()
        }

        fn submit_report_equivocation_extrinsic(
            _equivocation_proof: fg_primitives::EquivocationProof<
                <Block as BlockT>::Hash,
                NumberFor<Block>,
            >,
            _key_owner_proof: fg_primitives::OpaqueKeyOwnershipProof,
        ) -> Option<()> {
            None
        }

        fn generate_key_ownership_proof(
            _set_id: fg_primitives::SetId,
            _authority_id: GrandpaId,
        ) -> Option<fg_primitives::OpaqueKeyOwnershipProof> {
            // NOTE: this is the only implementation possible since we've
            // defined our key owner proof type as a bottom type (i.e. a type
            // with no values).
            None
        }
    }

    impl frame_system_rpc_runtime_api::AccountNonceApi<Block, AccountId, Index> for Runtime {
        fn account_nonce(account: AccountId) -> Index {
            System::account_nonce(account)
        }
    }

    impl xpallet_transaction_payment_rpc_runtime_api::TransactionPaymentApi<
        Block,
        Balance,
        UncheckedExtrinsic,
    > for Runtime {
        fn query_info(uxt: UncheckedExtrinsic, len: u32) -> RuntimeDispatchInfo<Balance> {
            XTransactionPayment::query_info(uxt, len)
        }
    }

    impl xpallet_assets_rpc_runtime_api::AssetsApi<Block, AccountId, Balance> for Runtime {
        fn assets_for_account(who: AccountId) -> BTreeMap<AssetId, BTreeMap<AssetType, Balance>> {
            XAssets::valid_assets_of(&who)
        }

        fn assets() -> BTreeMap<AssetId, TotalAssetInfo<Balance>> {
            XAssets::total_asset_infos()
        }
    }

    impl xpallet_contracts_rpc_runtime_api::ContractsApi<Block, AccountId, Balance, BlockNumber>
        for Runtime
    {
        fn call(
            origin: AccountId,
            dest: AccountId,
            value: Balance,
            gas_limit: u64,
            input_data: Vec<u8>,
        ) -> ContractExecResult {
            let exec_result =
                XContracts::bare_call(origin, dest.into(), value, gas_limit, input_data);
            match exec_result {
                Ok(v) => ContractExecResult::Success {
                    status: v.status,
                    data: v.data,
                },
                Err(_) => ContractExecResult::Error,
            }
        }

        fn get_storage(
            address: AccountId,
            key: [u8; 32],
        ) -> xpallet_contracts_primitives::GetStorageResult {
            XContracts::get_storage(address, key)
        }

        fn xrc20_call(
            id: AssetId,
            selector: XRC20Selector,
            data: Vec<u8>,
        ) -> ContractExecResult {
            let exec_result = XContracts::call_xrc20(id, selector, data);
            match exec_result {
                Ok(v) => ContractExecResult::Success {
                    status: v.status,
                    data: v.data,
                },
                Err(_) => ContractExecResult::Error,
            }
        }
    }
}<|MERGE_RESOLUTION|>--- conflicted
+++ resolved
@@ -24,48 +24,31 @@
 use sp_version::NativeVersion;
 use sp_version::RuntimeVersion;
 
-<<<<<<< HEAD
-use xpallet_transaction_payment_rpc_runtime_api::RuntimeDispatchInfo;
-
-pub use chainx_primitives::{
-    AccountId, AccountIndex, Balance, BlockNumber, Hash, Index, Moment, Signature,
-};
-use xpallet_contracts_rpc_runtime_api::ContractExecResult;
-=======
 #[cfg(any(feature = "std", test))]
 pub use sp_runtime::BuildStorage;
 pub use sp_runtime::{Perbill, Permill};
->>>>>>> 4b6e4830
 // A few exports that help ease life for downstream crates.
 pub use frame_support::{
     construct_runtime, parameter_types,
-    traits::{KeyOwnerProofSystem, Randomness, Filter, InstanceFilter},
+    traits::{Filter, InstanceFilter, KeyOwnerProofSystem, Randomness},
     weights::{
         constants::{BlockExecutionWeight, ExtrinsicBaseWeight, RocksDbWeight, WEIGHT_PER_SECOND},
         IdentityFee, Weight,
     },
     StorageValue,
 };
+use pallet_grandpa::fg_primitives;
+use pallet_grandpa::{AuthorityId as GrandpaId, AuthorityList as GrandpaAuthorityList};
 pub use pallet_timestamp::Call as TimestampCall;
-<<<<<<< HEAD
-#[cfg(any(feature = "std", test))]
-pub use sp_runtime::BuildStorage;
-pub use sp_runtime::{Perbill, Permill};
+
+pub use chainx_primitives::{
+    AccountId, AccountIndex, AssetId, Balance, BlockNumber, Hash, Index, Moment, Signature, Token,
+};
+use xpallet_contracts_rpc_runtime_api::ContractExecResult;
+use xpallet_transaction_payment_rpc_runtime_api::RuntimeDispatchInfo;
+
 // xpallet re-exports
 pub use xpallet_assets::{
-=======
-use pallet_grandpa::fg_primitives;
-use pallet_grandpa::{AuthorityId as GrandpaId, AuthorityList as GrandpaAuthorityList};
-
-pub use chainx_primitives::{
-    AssetId, Token,AccountId, AccountIndex, Balance, BlockNumber, Hash, Index, Moment, Signature,
-};
-use xrml_contracts_rpc_runtime_api::ContractExecResult;
-use xrml_transaction_payment_rpc_runtime_api::RuntimeDispatchInfo;
-
-// xrml re-exports
-pub use xrml_assets::{
->>>>>>> 4b6e4830
     AssetInfo, AssetRestriction, AssetRestrictions, AssetType, Chain, TotalAssetInfo,
 };
 #[cfg(feature = "std")]
@@ -134,7 +117,9 @@
     pub const Version: RuntimeVersion = VERSION;
 }
 
-const_assert!(AvailableBlockRatio::get().deconstruct() >= AVERAGE_ON_INITIALIZE_WEIGHT.deconstruct());
+const_assert!(
+    AvailableBlockRatio::get().deconstruct() >= AVERAGE_ON_INITIALIZE_WEIGHT.deconstruct()
+);
 
 impl frame_system::Trait for Runtime {
     /// The ubiquitous origin type.
