--- conflicted
+++ resolved
@@ -76,13 +76,10 @@
 pub use xpallet_assets::{
     AssetInfo, AssetRestrictions, AssetType, Chain, TotalAssetInfo, WithdrawalLimit,
 };
-<<<<<<< HEAD
-=======
 #[cfg(feature = "std")]
 pub use xpallet_gateway_bitcoin::h256_rev;
->>>>>>> 69f3f843
 pub use xpallet_gateway_bitcoin::{
-    h256_conv_endian, BtcHeader, BtcNetwork, BtcParams, BtcTxVerifier, Compact as BtcCompact,
+    hash_rev, BtcHeader, BtcNetwork, BtcParams, BtcTxVerifier, Compact as BtcCompact,
     H256 as BtcHash,
 };
 pub use xpallet_gateway_common::{
@@ -99,19 +96,8 @@
 /// Weights for pallets used in the runtime.
 mod weights;
 
-<<<<<<< HEAD
 use self::constants::{currency::*, fee::WeightToFee, time::*};
 use self::impls::{CurrencyToVoteHandler, DealWithFees, SlowAdjustingFeeUpdate};
-=======
-impl_opaque_keys! {
-    pub struct SessionKeys {
-        pub babe: Babe,
-        pub grandpa: Grandpa,
-        pub im_online: ImOnline,
-        pub authority_discovery: AuthorityDiscovery,
-    }
-}
->>>>>>> 69f3f843
 
 /// This runtime version.
 pub const VERSION: RuntimeVersion = RuntimeVersion {
@@ -357,7 +343,7 @@
 
 impl_opaque_keys! {
     pub struct SessionKeys {
-        pub aura: Aura,
+        pub babe: Babe,
         pub grandpa: Grandpa,
         pub im_online: ImOnline,
         pub authority_discovery: AuthorityDiscovery,
