//! The Substrate Node Template runtime. This can be compiled with `#[no_std]`, ready for Wasm.

#![cfg_attr(not(feature = "std"), no_std)]
// `construct_runtime!` does a lot of recursion and requires us to increase the limit to 256.
#![recursion_limit = "256"]

// Make the WASM binary available.
#[cfg(feature = "std")]
include!(concat!(env!("OUT_DIR"), "/wasm_binary.rs"));

use codec::Encode;

use static_assertions::const_assert;

use sp_api::impl_runtime_apis;
use sp_consensus_aura::sr25519::AuthorityId as AuraId;
use sp_core::{
    crypto::KeyTypeId,
    u32_trait::{_1, _2, _3, _4},
    OpaqueMetadata,
};
#[cfg(feature = "runtime-benchmarks")]
use sp_runtime::RuntimeString;
use sp_runtime::{
    create_runtime_str, generic, impl_opaque_keys,
    traits::{
        self, AccountIdConversion, BlakeTwo256, Block as BlockT, Convert, DispatchInfoOf,
        NumberFor, OpaqueKeys, SaturatedConversion, Saturating, SignedExtension, StaticLookup,
    },
    transaction_validity::{
        InvalidTransaction, TransactionPriority, TransactionSource, TransactionValidity,
        TransactionValidityError, ValidTransaction,
    },
    ApplyExtrinsicResult, DispatchError, ModuleId, Perbill, Percent, Permill,
};
use sp_std::{collections::btree_map::BTreeMap, prelude::*};
#[cfg(feature = "std")]
use sp_version::NativeVersion;
use sp_version::RuntimeVersion;

use frame_system::{EnsureOneOf, EnsureRoot, EnsureSignedBy};
use pallet_grandpa::fg_primitives;
use pallet_grandpa::{AuthorityId as GrandpaId, AuthorityList as GrandpaAuthorityList};
use pallet_im_online::sr25519::AuthorityId as ImOnlineId;
use pallet_session::historical as pallet_session_historical;
use sp_authority_discovery::AuthorityId as AuthorityDiscoveryId;

use xpallet_contracts_rpc_runtime_api::ContractExecResult;
use xpallet_dex_spot::{Depth, FullPairInfo, RpcOrder, TradingPairId};
use xpallet_mining_asset::{MiningAssetInfo, RpcMinerLedger};
use xpallet_mining_staking::{NominatorInfo, RpcNominatorLedger, ValidatorInfo};
use xpallet_support::{traits::MultisigAddressFor, RpcBalance, RpcPrice};

#[cfg(any(feature = "std", test))]
pub use sp_runtime::BuildStorage;

// A few exports that help ease life for downstream crates.
pub use frame_support::{
    construct_runtime, debug, parameter_types,
    traits::{
        Currency, Filter, Imbalance, InstanceFilter, KeyOwnerProofSystem, LockIdentifier,
        OnUnbalanced, Randomness,
    },
    weights::{
        constants::{BlockExecutionWeight, ExtrinsicBaseWeight, RocksDbWeight, WEIGHT_PER_SECOND},
        IdentityFee, Weight,
    },
    StorageValue,
};
pub use pallet_timestamp::Call as TimestampCall;

pub use chainx_primitives::{
    AccountId, AccountIndex, AddrStr, Amount, AssetId, Balance, BlockNumber, ChainAddress, Hash,
    Index, Moment, ReferralId, Signature, Token,
};
pub use xp_runtime::Memo;

// xpallet re-exports
pub use xpallet_assets::{
    AssetInfo, AssetRestriction, AssetRestrictions, AssetType, Chain, TotalAssetInfo,
    WithdrawalLimit,
};
pub use xpallet_contracts::Schedule as ContractsSchedule;
pub use xpallet_contracts_primitives::XRC20Selector;
#[cfg(feature = "std")]
pub use xpallet_gateway_bitcoin::h256_conv_endian_from_str;
pub use xpallet_gateway_bitcoin::{
    BtcHeader, BtcNetwork, BtcParams, BtcTxVerifier, Compact as BtcCompact, H256 as BtcHash,
};
pub use xpallet_gateway_common::{
    trustees,
    types::{GenericTrusteeIntentionProps, GenericTrusteeSessionInfo, TrusteeInfoConfig},
};
pub use xpallet_gateway_records::Withdrawal;
pub use xpallet_protocol::*;

/// Implementations of some helper traits passed into runtime modules as associated types.
pub mod impls;
<<<<<<< HEAD
use impls::{CurrencyToVoteHandler, SlowAdjustingFeeUpdate};
=======
use impls::{CurrencyToVoteHandler, DealWithFees};
>>>>>>> 959f11f9

/// Constant values used within the runtime.
pub mod constants;
pub use constants::{currency::*, fee::WeightToFee, time::*};
/// Weights for pallets used in the runtime.
mod weights;

impl_opaque_keys! {
    pub struct SessionKeys {
        pub aura: Aura,
        pub grandpa: Grandpa,
        pub im_online: ImOnline,
        pub authority_discovery: AuthorityDiscovery,
    }
}

/// This runtime version.
pub const VERSION: RuntimeVersion = RuntimeVersion {
    spec_name: create_runtime_str!("chainx"),
    impl_name: create_runtime_str!("chainx-net"),
    authoring_version: 1,
    spec_version: 1,
    impl_version: 1,
    apis: RUNTIME_API_VERSIONS,
    transaction_version: 1,
};

pub const MILLISECS_PER_BLOCK: u64 = 6000;

pub const SLOT_DURATION: u64 = MILLISECS_PER_BLOCK;

// These time units are defined in number of blocks.
pub const MINUTES: BlockNumber = 60_000 / (MILLISECS_PER_BLOCK as BlockNumber);
pub const HOURS: BlockNumber = MINUTES * 60;
pub const DAYS: BlockNumber = HOURS * 24;

/// The version information used to identify this runtime when compiled natively.
#[cfg(feature = "std")]
pub fn native_version() -> NativeVersion {
    NativeVersion {
        runtime_version: VERSION,
        can_author_with: Default::default(),
    }
}

#[derive(Debug, Clone, Eq, PartialEq, codec::Encode, codec::Decode)]
pub struct BaseFilter;
impl Filter<Call> for BaseFilter {
    fn filter(call: &Call) -> bool {
        match call {
            Call::Currencies(_) => return false, // forbidden Currencies call now
            _ => {}
        }
        use frame_support::dispatch::GetCallMetadata;
        let metadata = call.get_call_metadata();
        !XSystem::is_paused(metadata)
    }
}
pub struct IsCallable;
frame_support::impl_filter_stack!(IsCallable, BaseFilter, Call, is_callable);

pub const FORBIDDEN_CALL: u8 = 255;
pub const FORBIDDEN_ACCOUNT: u8 = 254;

impl SignedExtension for BaseFilter {
    const IDENTIFIER: &'static str = "BaseFilter";
    type AccountId = AccountId;
    type Call = Call;
    type AdditionalSigned = ();
    type Pre = ();
    fn additional_signed(&self) -> sp_std::result::Result<(), TransactionValidityError> {
        Ok(())
    }

    fn validate(
        &self,
        who: &Self::AccountId,
        call: &Self::Call,
        _info: &DispatchInfoOf<Self::Call>,
        _len: usize,
    ) -> TransactionValidity {
        if !Self::filter(&call) {
            return Err(TransactionValidityError::from(InvalidTransaction::Custom(
                FORBIDDEN_CALL,
            )));
        }

        if XSystem::blocked_accounts(who).is_some() {
            return Err(TransactionValidityError::from(InvalidTransaction::Custom(
                FORBIDDEN_ACCOUNT,
            )));
        }
        Ok(ValidTransaction::default())
    }
}

const AVERAGE_ON_INITIALIZE_WEIGHT: Perbill = Perbill::from_percent(10);
parameter_types! {
    pub const BlockHashCount: BlockNumber = 2400;
    /// We allow for 2 seconds of compute with a 6 second average block time.
    pub const MaximumBlockWeight: Weight = 2 * WEIGHT_PER_SECOND;
    pub const AvailableBlockRatio: Perbill = Perbill::from_percent(75);
    /// Assume 10% of weight for average on_initialize calls.
    pub MaximumExtrinsicWeight: Weight =
        AvailableBlockRatio::get().saturating_sub(AVERAGE_ON_INITIALIZE_WEIGHT)
        * MaximumBlockWeight::get();
    pub const MaximumBlockLength: u32 = 5 * 1024 * 1024;
    pub const Version: RuntimeVersion = VERSION;
}

const_assert!(
    AvailableBlockRatio::get().deconstruct() >= AVERAGE_ON_INITIALIZE_WEIGHT.deconstruct()
);

impl frame_system::Trait for Runtime {
    type BaseCallFilter = BaseFilter;
    /// The ubiquitous origin type.
    type Origin = Origin;
    /// The aggregated dispatch type that is available for extrinsics.
    type Call = Call;
    /// The index type for storing how many extrinsics an account has signed.
    type Index = Index;
    /// The index type for blocks.
    type BlockNumber = BlockNumber;
    /// The type for hashing blocks and tries.
    type Hash = Hash;
    /// The hashing algorithm used.
    type Hashing = BlakeTwo256;
    /// The identifier used to distinguish between accounts.
    type AccountId = AccountId;
    /// The lookup mechanism to get account ID from whatever is passed in dispatchers.
    type Lookup = Indices;
    /// The header type.
    type Header = generic::Header<BlockNumber, BlakeTwo256>;
    /// The ubiquitous event type.
    type Event = Event;
    /// Maximum number of block number to block hash mappings to keep (oldest pruned first).
    type BlockHashCount = BlockHashCount;
    /// Maximum weight of each block.
    type MaximumBlockWeight = MaximumBlockWeight;
    /// The weight of database operations that the runtime can invoke.
    type DbWeight = RocksDbWeight;
    /// The weight of the overhead invoked on the block import process, independent of the
    /// extrinsics included in that block.
    type BlockExecutionWeight = BlockExecutionWeight;
    /// The base weight of any extrinsic processed by the runtime, independent of the
    /// logic of that extrinsic. (Signature verification, nonce increment, fee, etc...)
    type ExtrinsicBaseWeight = ExtrinsicBaseWeight;
    /// The maximum weight that a single extrinsic of `Normal` dispatch class can have,
    /// idependent of the logic of that extrinsics. (Roughly max block weight - average on
    /// initialize cost).
    type MaximumExtrinsicWeight = MaximumExtrinsicWeight;
    /// Maximum size of all encoded transactions (in bytes) that are allowed in one block.
    type MaximumBlockLength = MaximumBlockLength;
    /// Portion of the block weight that is available to all normal transactions.
    type AvailableBlockRatio = AvailableBlockRatio;
    /// Version of the runtime.
    type Version = Version;
    /// Converts a module to the index of the module in `construct_runtime!`.
    ///
    /// This type is being generated by `construct_runtime!`.
    type ModuleToIndex = ModuleToIndex;
    /// The data to be stored in an account.
    type AccountData = pallet_balances::AccountData<Balance>;
    /// What to do if a new account is created.
    type OnNewAccount = ();
    /// What to do if an account is fully reaped from the system.
    type OnKilledAccount = ();
    /// Weight information for the extrinsics of this pallet.
    type SystemWeightInfo = ();
}

parameter_types! {
    pub const MinimumPeriod: u64 = SLOT_DURATION / 2;
}

impl pallet_timestamp::Trait for Runtime {
    /// A timestamp: milliseconds since the unix epoch.
    type Moment = u64;
    type OnTimestampSet = Aura;
    type MinimumPeriod = MinimumPeriod;
    type WeightInfo = ();
}

parameter_types! {
    pub const IndexDeposit: Balance = 10 * DOLLARS;
}

impl pallet_indices::Trait for Runtime {
    type AccountIndex = AccountIndex;
    type Currency = Balances;
    type Deposit = IndexDeposit;
    type Event = Event;
    type WeightInfo = ();
}

impl pallet_authority_discovery::Trait for Runtime {}

parameter_types! {
    pub const UncleGenerations: BlockNumber = 0;
}

impl pallet_authorship::Trait for Runtime {
    type FindAuthor = pallet_session::FindAccountFromAuthorIndex<Self, Aura>;
    type UncleGenerations = UncleGenerations;
    type FilterUncle = ();
    type EventHandler = ImOnline;
}

impl pallet_aura::Trait for Runtime {
    type AuthorityId = AuraId;
}

impl pallet_grandpa::Trait for Runtime {
    type Event = Event;
    type Call = Call;

    type KeyOwnerProof =
        <Self::KeyOwnerProofSystem as KeyOwnerProofSystem<(KeyTypeId, GrandpaId)>>::Proof;

    type KeyOwnerIdentification = <Self::KeyOwnerProofSystem as KeyOwnerProofSystem<(
        KeyTypeId,
        GrandpaId,
    )>>::IdentificationTuple;

    type KeyOwnerProofSystem = Historical;

    type HandleEquivocation = ();
}

parameter_types! {
    pub WindowSize: BlockNumber = pallet_finality_tracker::DEFAULT_WINDOW_SIZE.into();
    pub ReportLatency: BlockNumber = pallet_finality_tracker::DEFAULT_REPORT_LATENCY.into();
}

impl pallet_finality_tracker::Trait for Runtime {
    type OnFinalizationStalled = ();
    type WindowSize = WindowSize;
    type ReportLatency = ReportLatency;
}

parameter_types! {
    pub const Offset: BlockNumber = 0;
    /// Session length.
    pub const Period: BlockNumber = 50;
    pub const DisabledValidatorsThreshold: Perbill = Perbill::from_percent(17);
}

/// Substrate has the controller/stash concept, the according `Convert` implementation
/// is used to find the stash of the given controller account.
/// There is no such concepts in the context of ChainX, the stash account is also the controller account.
pub struct SimpleValidatorIdConverter;

impl Convert<AccountId, Option<AccountId>> for SimpleValidatorIdConverter {
    fn convert(controller: AccountId) -> Option<AccountId> {
        Some(controller)
    }
}

impl pallet_session::Trait for Runtime {
    type Event = Event;
    type ValidatorId = <Self as frame_system::Trait>::AccountId;
    type ValidatorIdOf = SimpleValidatorIdConverter;
    type ShouldEndSession = pallet_session::PeriodicSessions<Period, Offset>;
    type NextSessionRotation = pallet_session::PeriodicSessions<Period, Offset>;
    type SessionManager = XStaking;
    type SessionHandler = <SessionKeys as OpaqueKeys>::KeyTypeIdProviders;
    type Keys = SessionKeys;
    type DisabledValidatorsThreshold = DisabledValidatorsThreshold;
    type WeightInfo = ();
}

parameter_types! {
    // There is no dusty accounts in ChainX.
    pub const ExistentialDeposit: Balance = 0;
}

impl pallet_balances::Trait for Runtime {
    type Balance = Balance;
    type DustRemoval = ();
    type Event = Event;
    type ExistentialDeposit = ExistentialDeposit;
    type AccountStore = System;
    type WeightInfo = ();
}

parameter_types! {
    pub const TransactionByteFee: Balance = 10 * MILLICENTS; // 100 => 0.000001 pcx

}
type NegativeImbalance = <Balances as Currency<AccountId>>::NegativeImbalance;

impl pallet_transaction_payment::Trait for Runtime {
    type Currency = Balances;
    type OnTransactionPayment = DealWithFees;
    type TransactionByteFee = TransactionByteFee;
    type WeightToFee = WeightToFee;
    type FeeMultiplierUpdate = SlowAdjustingFeeUpdate<Self>;
}

parameter_types! {
    /// Babe use EPOCH_DURATION_IN_SLOTS here, we use Aura.
    pub const SessionDuration: BlockNumber = Period::get();
    pub const ImOnlineUnsignedPriority: TransactionPriority = TransactionPriority::max_value();
    /// We prioritize im-online heartbeats over election solution submission.
    pub const StakingUnsignedPriority: TransactionPriority = TransactionPriority::max_value() / 2;
}

impl pallet_im_online::Trait for Runtime {
    type AuthorityId = ImOnlineId;
    type Event = Event;
    type SessionDuration = SessionDuration;
    type ReportUnresponsiveness = Offences;
    type UnsignedPriority = ImOnlineUnsignedPriority;
    type WeightInfo = ();
}

/// Dummy implementation for the trait bound of pallet_im_online.
/// We actually make no use of the historical feature of pallet_session.
impl pallet_session_historical::Trait for Runtime {
    type FullIdentification = AccountId;
    /// Substrate: given the stash account ID, find the active exposure of nominators on that account.
    /// ChainX: we don't need such info due to the reward pot.
    type FullIdentificationOf = ();
}

impl<LocalCall> frame_system::offchain::CreateSignedTransaction<LocalCall> for Runtime
where
    Call: From<LocalCall>,
{
    fn create_transaction<C: frame_system::offchain::AppCrypto<Self::Public, Self::Signature>>(
        call: Call,
        public: <Signature as traits::Verify>::Signer,
        account: AccountId,
        nonce: Index,
    ) -> Option<(
        Call,
        <UncheckedExtrinsic as traits::Extrinsic>::SignaturePayload,
    )> {
        // take the biggest period possible.
        let period = BlockHashCount::get()
            .checked_next_power_of_two()
            .map(|c| c / 2)
            .unwrap_or(2) as u64;
        let current_block = System::block_number()
            .saturated_into::<u64>()
            // The `System::block_number` is initialized with `n+1`,
            // so the actual block number is `n`.
            .saturating_sub(1);
        let tip = 0;
        let extra: SignedExtra = (
            frame_system::CheckSpecVersion::<Runtime>::new(),
            frame_system::CheckTxVersion::<Runtime>::new(),
            frame_system::CheckGenesis::<Runtime>::new(),
            frame_system::CheckEra::<Runtime>::from(generic::Era::mortal(period, current_block)),
            frame_system::CheckNonce::<Runtime>::from(nonce),
            frame_system::CheckWeight::<Runtime>::new(),
            pallet_transaction_payment::ChargeTransactionPayment::<Runtime>::from(tip),
            BaseFilter,
        );
        let raw_payload = SignedPayload::new(call, extra)
            .map_err(|e| {
                debug::warn!("Unable to create signed payload: {:?}", e);
            })
            .ok()?;
        let signature = raw_payload.using_encoded(|payload| C::sign(payload, public))?;
        let address = Indices::unlookup(account);
        let (call, extra, _) = raw_payload.deconstruct();
        Some((call, (address, signature.into(), extra)))
    }
}

impl frame_system::offchain::SigningTypes for Runtime {
    type Public = <Signature as traits::Verify>::Signer;
    type Signature = Signature;
}

impl<C> frame_system::offchain::SendTransactionTypes<C> for Runtime
where
    Call: From<C>,
{
    type Extrinsic = UncheckedExtrinsic;
    type OverarchingCall = Call;
}

parameter_types! {
    pub OffencesWeightSoftLimit: Weight = Perbill::from_percent(60) * MaximumBlockWeight::get();
}

impl pallet_offences::Trait for Runtime {
    type Event = Event;
    type IdentificationTuple = xpallet_mining_staking::IdentificationTuple<Runtime>;
    type OnOffenceHandler = XStaking;
    type WeightSoftLimit = OffencesWeightSoftLimit;
    type WeightInfo = ();
}

impl pallet_utility::Trait for Runtime {
    type Event = Event;
    type Call = Call;
    type WeightInfo = ();
}

parameter_types! {
    // One storage item; key size is 32; value is size 4+4+16+32 bytes = 56 bytes.
    pub const DepositBase: Balance = deposit(1, 88);
    // Additional storage item size of 32 bytes.
    pub const DepositFactor: Balance = deposit(0, 32);
    pub const MaxSignatories: u16 = 100;
}

impl pallet_multisig::Trait for Runtime {
    type Event = Event;
    type Call = Call;
    type Currency = Balances;
    type DepositBase = DepositBase;
    type DepositFactor = DepositFactor;
    type MaxSignatories = MaxSignatories;
    type WeightInfo = ();
}

impl pallet_sudo::Trait for Runtime {
    type Event = Event;
    type Call = Call;
}

parameter_types! {
    pub const LaunchPeriod: BlockNumber = 28 * 24 * 60 * MINUTES;
    pub const VotingPeriod: BlockNumber = 28 * 24 * 60 * MINUTES;
    pub const FastTrackVotingPeriod: BlockNumber = 3 * 24 * 60 * MINUTES;
    pub const InstantAllowed: bool = true;
    pub const MinimumDeposit: Balance = 100 * DOLLARS;
    pub const EnactmentPeriod: BlockNumber = 30 * 24 * 60 * MINUTES;
    pub const CooloffPeriod: BlockNumber = 28 * 24 * 60 * MINUTES;
    // One cent: $10,000 / MB
    pub const PreimageByteDeposit: Balance = 1 * CENTS;
    pub const MaxVotes: u32 = 100;
}

impl pallet_democracy::Trait for Runtime {
    type Proposal = Call;
    type Event = Event;
    type Currency = Balances;
    type EnactmentPeriod = EnactmentPeriod;
    type LaunchPeriod = LaunchPeriod;
    type VotingPeriod = VotingPeriod;
    type MinimumDeposit = MinimumDeposit;
    /// A straight majority of the council can decide what their next motion is.
    type ExternalOrigin =
        pallet_collective::EnsureProportionAtLeast<_1, _2, AccountId, CouncilCollective>;
    /// A super-majority can have the next scheduled referendum be a straight majority-carries vote.
    type ExternalMajorityOrigin =
        pallet_collective::EnsureProportionAtLeast<_3, _4, AccountId, CouncilCollective>;
    /// A unanimous council can have the next scheduled referendum be a straight default-carries
    /// (NTB) vote.
    type ExternalDefaultOrigin =
        pallet_collective::EnsureProportionAtLeast<_1, _1, AccountId, CouncilCollective>;
    /// Two thirds of the technical committee can have an ExternalMajority/ExternalDefault vote
    /// be tabled immediately and with a shorter voting/enactment period.
    type FastTrackOrigin =
        pallet_collective::EnsureProportionAtLeast<_2, _3, AccountId, TechnicalCollective>;
    type InstantOrigin =
        pallet_collective::EnsureProportionAtLeast<_1, _1, AccountId, TechnicalCollective>;
    type InstantAllowed = InstantAllowed;
    type FastTrackVotingPeriod = FastTrackVotingPeriod;
    // To cancel a proposal which has been passed, 2/3 of the council must agree to it.
    type CancellationOrigin =
        pallet_collective::EnsureProportionAtLeast<_2, _3, AccountId, CouncilCollective>;
    // Any single technical committee member may veto a coming council proposal, however they can
    // only do it once and it lasts only for the cooloff period.
    type VetoOrigin = pallet_collective::EnsureMember<AccountId, TechnicalCollective>;
    type CooloffPeriod = CooloffPeriod;
    type PreimageByteDeposit = PreimageByteDeposit;
    type OperationalPreimageOrigin = pallet_collective::EnsureMember<AccountId, CouncilCollective>;
    type Slash = Treasury;
    type Scheduler = Scheduler;
    type PalletsOrigin = OriginCaller;
    type MaxVotes = MaxVotes;
    type WeightInfo = ();
}

parameter_types! {
    pub const CouncilMotionDuration: BlockNumber = 5 * DAYS;
    pub const CouncilMaxProposals: u32 = 100;
}

type CouncilCollective = pallet_collective::Instance1;
impl pallet_collective::Trait<CouncilCollective> for Runtime {
    type Origin = Origin;
    type Proposal = Call;
    type Event = Event;
    type MotionDuration = CouncilMotionDuration;
    type MaxProposals = CouncilMaxProposals;
    type WeightInfo = ();
}

parameter_types! {
    pub const CandidacyBond: Balance = 10 * DOLLARS;
    pub const VotingBond: Balance = 1 * DOLLARS;
    pub const TermDuration: BlockNumber = 7 * DAYS;
    pub const DesiredMembers: u32 = 13;
    pub const DesiredRunnersUp: u32 = 7;
    pub const ElectionsPhragmenModuleId: LockIdentifier = *b"phrelect";
}

// Make sure that there are no more than `MAX_MEMBERS` members elected via elections-phragmen.
const_assert!(DesiredMembers::get() <= pallet_collective::MAX_MEMBERS);

impl pallet_elections_phragmen::Trait for Runtime {
    type Event = Event;
    type ModuleId = ElectionsPhragmenModuleId;
    type Currency = Balances;
    type ChangeMembers = Council;
    // NOTE: this implies that council's genesis members cannot be set directly and must come from
    // this module.
    type InitializeMembers = Council;
    type CurrencyToVote = CurrencyToVoteHandler;
    type CandidacyBond = CandidacyBond;
    type VotingBond = VotingBond;
    type LoserCandidate = ();
    type BadReport = ();
    type KickedMember = ();
    type DesiredMembers = DesiredMembers;
    type DesiredRunnersUp = DesiredRunnersUp;
    type TermDuration = TermDuration;
    type WeightInfo = ();
}

parameter_types! {
    pub const TechnicalMotionDuration: BlockNumber = 5 * DAYS;
    pub const TechnicalMaxProposals: u32 = 100;
}

type TechnicalCollective = pallet_collective::Instance2;
impl pallet_collective::Trait<TechnicalCollective> for Runtime {
    type Origin = Origin;
    type Proposal = Call;
    type Event = Event;
    type MotionDuration = TechnicalMotionDuration;
    type MaxProposals = TechnicalMaxProposals;
    type WeightInfo = ();
}

type EnsureRootOrHalfCouncil = EnsureOneOf<
    AccountId,
    EnsureRoot<AccountId>,
    pallet_collective::EnsureProportionMoreThan<_1, _2, AccountId, CouncilCollective>,
>;
impl pallet_membership::Trait<pallet_membership::Instance1> for Runtime {
    type Event = Event;
    type AddOrigin = EnsureRootOrHalfCouncil;
    type RemoveOrigin = EnsureRootOrHalfCouncil;
    type SwapOrigin = EnsureRootOrHalfCouncil;
    type ResetOrigin = EnsureRootOrHalfCouncil;
    type PrimeOrigin = EnsureRootOrHalfCouncil;
    type MembershipInitialized = TechnicalCommittee;
    type MembershipChanged = TechnicalCommittee;
}

parameter_types! {
    pub const ProposalBond: Permill = Permill::from_percent(5);
    pub const ProposalBondMinimum: Balance = 1 * DOLLARS;
    pub const SpendPeriod: BlockNumber = 1 * DAYS;
    pub const Burn: Permill = Permill::from_percent(50);
    pub const TipCountdown: BlockNumber = 1 * DAYS;
    pub const TipFindersFee: Percent = Percent::from_percent(20);
    pub const TipReportDepositBase: Balance = 1 * DOLLARS;
    pub const TipReportDepositPerByte: Balance = 1 * CENTS;
    pub const TreasuryModuleId: ModuleId = ModuleId(*b"py/trsry");
}

impl pallet_treasury::Trait for Runtime {
    type ModuleId = TreasuryModuleId;
    type Currency = Balances;
    type ApproveOrigin = EnsureOneOf<
        AccountId,
        EnsureRoot<AccountId>,
        pallet_collective::EnsureMembers<_4, AccountId, CouncilCollective>,
    >;
    type RejectOrigin = EnsureOneOf<
        AccountId,
        EnsureRoot<AccountId>,
        pallet_collective::EnsureMembers<_2, AccountId, CouncilCollective>,
    >;
    type Tippers = Elections;
    type TipCountdown = TipCountdown;
    type TipFindersFee = TipFindersFee;
    type TipReportDepositBase = TipReportDepositBase;
    type TipReportDepositPerByte = TipReportDepositPerByte;
    type Event = Event;
    type ProposalRejection = ();
    type ProposalBond = ProposalBond;
    type ProposalBondMinimum = ProposalBondMinimum;
    type SpendPeriod = SpendPeriod;
    type Burn = Burn;
    type BurnDestination = (); // todo maybe we should define it?
    type WeightInfo = ();
}

parameter_types! {
    pub MaximumSchedulerWeight: Weight = Perbill::from_percent(80) * MaximumBlockWeight::get();
}

impl pallet_scheduler::Trait for Runtime {
    type Event = Event;
    type Origin = Origin;
    type PalletsOrigin = OriginCaller;
    type Call = Call;
    type MaximumWeight = MaximumSchedulerWeight;
    type ScheduleOrigin = EnsureRoot<AccountId>;
    type WeightInfo = ();
}

parameter_types! {
    pub const BasicDeposit: Balance = 10 * DOLLARS;       // 258 bytes on-chain
    pub const FieldDeposit: Balance = 250 * CENTS;        // 66 bytes on-chain
    pub const SubAccountDeposit: Balance = 2 * DOLLARS;   // 53 bytes on-chain
    pub const MaxSubAccounts: u32 = 100;
    pub const MaxAdditionalFields: u32 = 100;
    pub const MaxRegistrars: u32 = 20;
}

impl pallet_identity::Trait for Runtime {
    type Event = Event;
    type Currency = Balances;
    type BasicDeposit = BasicDeposit;
    type FieldDeposit = FieldDeposit;
    type SubAccountDeposit = SubAccountDeposit;
    type MaxSubAccounts = MaxSubAccounts;
    type MaxAdditionalFields = MaxAdditionalFields;
    type MaxRegistrars = MaxRegistrars;
    type Slashed = Treasury;
    type ForceOrigin = EnsureRootOrHalfCouncil;
    type RegistrarOrigin = EnsureRootOrHalfCouncil;
    type WeightInfo = ();
}

parameter_types! {
    pub const ConfigDepositBase: Balance = 5 * DOLLARS;
    pub const FriendDepositFactor: Balance = 50 * CENTS;
    pub const MaxFriends: u16 = 9;
    pub const RecoveryDeposit: Balance = 5 * DOLLARS;
}

impl pallet_recovery::Trait for Runtime {
    type Event = Event;
    type Call = Call;
    type Currency = Balances;
    type ConfigDepositBase = ConfigDepositBase;
    type FriendDepositFactor = FriendDepositFactor;
    type MaxFriends = MaxFriends;
    type RecoveryDeposit = RecoveryDeposit;
}

parameter_types! {
    pub const CandidateDeposit: Balance = 10 * DOLLARS;
    pub const WrongSideDeduction: Balance = 2 * DOLLARS;
    pub const MaxStrikes: u32 = 10;
    pub const RotationPeriod: BlockNumber = 80 * HOURS;
    pub const PeriodSpend: Balance = 500 * DOLLARS;
    pub const MaxLockDuration: BlockNumber = 36 * 30 * DAYS;
    pub const ChallengePeriod: BlockNumber = 7 * DAYS;
    pub const SocietyModuleId: ModuleId = ModuleId(*b"py/socie");
}

impl pallet_society::Trait for Runtime {
    type Event = Event;
    type ModuleId = SocietyModuleId;
    type Currency = Balances;
    type Randomness = RandomnessCollectiveFlip;
    type CandidateDeposit = CandidateDeposit;
    type WrongSideDeduction = WrongSideDeduction;
    type MaxStrikes = MaxStrikes;
    type PeriodSpend = PeriodSpend;
    type MembershipChanged = ();
    type RotationPeriod = RotationPeriod;
    type MaxLockDuration = MaxLockDuration;
    type FounderSetOrigin =
        pallet_collective::EnsureProportionMoreThan<_1, _2, AccountId, CouncilCollective>;
    type SuspensionJudgementOrigin = pallet_society::EnsureFounder<Runtime>;
    type ChallengePeriod = ChallengePeriod;
}

///////////////////////////////////////////
// orml
///////////////////////////////////////////
use orml_currencies::BasicCurrencyAdapter;

impl orml_currencies::Trait for Runtime {
    type Event = Event;
    type MultiCurrency = XAssets;
    type NativeCurrency = BasicCurrencyAdapter<Balances, Balance, Balance, Amount, BlockNumber>;
    type GetNativeCurrencyId = ChainXAssetId;
    type WeightInfo = ();
}

///////////////////////////////////////////
// Chainx pallets
///////////////////////////////////////////
impl xpallet_system::Trait for Runtime {
    type Event = Event;
    type Currency = Balances;
}

parameter_types! {
    pub const ChainXAssetId: AssetId = xpallet_protocol::PCX;
}

impl xpallet_assets_registrar::Trait for Runtime {
    type Event = Event;
    type NativeAssetId = ChainXAssetId;
    type RegistrarHandler = XMiningAsset;
    type WeightInfo = weights::xpallet_assets_registrar::WeightInfo;
}

impl xpallet_assets::Trait for Runtime {
    type Event = Event;
    type Currency = Balances;
    type Amount = Amount;
    type TreasuryAccount = SimpleTreasuryAccount;
    type OnCreatedAccount = frame_system::CallOnCreatedAccount<Runtime>;
    type OnAssetChanged = XMiningAsset;
    type WeightInfo = ();
}

impl xpallet_gateway_records::Trait for Runtime {
    type Event = Event;
    type WeightInfo = ();
}

pub struct MultisigProvider;
impl MultisigAddressFor<AccountId> for MultisigProvider {
    fn calc_multisig(who: &[AccountId], threshold: u16) -> AccountId {
        Multisig::multi_account_id(who, threshold)
    }
}

impl xpallet_gateway_common::Trait for Runtime {
    type Event = Event;
    type Validator = XStaking;
    type DetermineMultisigAddress = MultisigProvider;
    type Bitcoin = XGatewayBitcoin;
    type BitcoinTrustee = XGatewayBitcoin;
    type WeightInfo = ();
}

impl xpallet_gateway_bitcoin::Trait for Runtime {
    type Event = Event;
    type UnixTime = Timestamp;
    type AccountExtractor = xpallet_gateway_common::extractor::Extractor;
    type TrusteeSessionProvider = trustees::bitcoin::BtcTrusteeSessionManager<Runtime>;
    type TrusteeOrigin = EnsureSignedBy<trustees::bitcoin::BtcTrusteeMultisig<Runtime>, AccountId>;
    type Channel = XGatewayCommon;
    type AddrBinding = XGatewayCommon;
    type WeightInfo = ();
}

impl xpallet_dex_spot::Trait for Runtime {
    type Event = Event;
    type Price = Balance;
    type WeightInfo = weights::xpallet_dex_spot::WeightInfo;
}

impl xpallet_contracts::Trait for Runtime {
    type Time = Timestamp;
    type Randomness = RandomnessCollectiveFlip;
    type Call = Call;
    type Event = Event;
    type DetermineContractAddress = xpallet_contracts::SimpleAddressDeterminer<Runtime>;
    type TrieIdGenerator = xpallet_contracts::TrieIdFromParentCounter<Runtime>;
    type StorageSizeOffset = xpallet_contracts::DefaultStorageSizeOffset;
    type MaxDepth = xpallet_contracts::DefaultMaxDepth;
    type MaxValueSize = xpallet_contracts::DefaultMaxValueSize;
    type WeightPrice = pallet_transaction_payment::Module<Self>;
}

pub struct SimpleTreasuryAccount;
impl xpallet_support::traits::TreasuryAccount<AccountId> for SimpleTreasuryAccount {
    fn treasury_account() -> AccountId {
        TreasuryModuleId::get().into_account()
    }
}

impl xpallet_mining_staking::Trait for Runtime {
    type Event = Event;
    type Currency = Balances;
    type SessionDuration = SessionDuration;
    type SessionInterface = Self;
    type TreasuryAccount = SimpleTreasuryAccount;
    type AssetMining = XMiningAsset;
    type DetermineRewardPotAccount =
        xpallet_mining_staking::SimpleValidatorRewardPotAccountDeterminer<Runtime>;
    type WeightInfo = weights::xpallet_mining_staking::WeightInfo;
}

pub struct ReferralGetter;
impl xpallet_mining_asset::GatewayInterface<AccountId> for ReferralGetter {
    fn referral_of(who: &AccountId, asset_id: AssetId) -> Option<AccountId> {
        use xpallet_gateway_common::traits::ChannelBinding;
        XGatewayCommon::get_binding_info(&asset_id, who)
    }
}

impl xpallet_mining_asset::Trait for Runtime {
    type Event = Event;
    type StakingInterface = Self;
    type GatewayInterface = ReferralGetter;
    type TreasuryAccount = SimpleTreasuryAccount;
    type DetermineRewardPotAccount =
        xpallet_mining_asset::SimpleAssetRewardPotAccountDeterminer<Runtime>;
    type WeightInfo = weights::xpallet_mining_asset::WeightInfo;
}

construct_runtime!(
    pub enum Runtime where
        Block = Block,
        NodeBlock = chainx_primitives::Block,
        UncheckedExtrinsic = UncheckedExtrinsic
    {
        // Basic stuff.
        System: frame_system::{Module, Call, Config, Storage, Event<T>},
        RandomnessCollectiveFlip: pallet_randomness_collective_flip::{Module, Call, Storage},
        Scheduler: pallet_scheduler::{Module, Call, Storage, Event<T>},

        Aura: pallet_aura::{Module, Config<T>, Inherent},

        Timestamp: pallet_timestamp::{Module, Call, Storage, Inherent},
        Indices: pallet_indices::{Module, Call, Storage, Config<T>, Event<T>},
        Balances: pallet_balances::{Module, Call, Storage, Config<T>, Event<T>},
        TransactionPayment: pallet_transaction_payment::{Module, Storage},

        // Consensus support.
        Authorship: pallet_authorship::{Module, Call, Storage, Inherent},
        Offences: pallet_offences::{Module, Call, Storage, Event},
        Historical: pallet_session_historical::{Module},
        Session: pallet_session::{Module, Call, Storage, Event, Config<T>},
        FinalityTracker: pallet_finality_tracker::{Module, Call, Storage, Inherent},
        Grandpa: pallet_grandpa::{Module, Call, Storage, Config, Event},
        ImOnline: pallet_im_online::{Module, Call, Storage, Event<T>, ValidateUnsigned, Config<T>},
        AuthorityDiscovery: pallet_authority_discovery::{Module, Call, Config},

        // Governance stuff.
        Democracy: pallet_democracy::{Module, Call, Storage, Config, Event<T>},
        Council: pallet_collective::<Instance1>::{Module, Call, Storage, Origin<T>, Event<T>, Config<T>},
        TechnicalCommittee: pallet_collective::<Instance2>::{Module, Call, Storage, Origin<T>, Event<T>, Config<T>},
        Elections: pallet_elections_phragmen::{Module, Call, Storage, Event<T>, Config<T>},
        TechnicalMembership: pallet_membership::<Instance1>::{Module, Call, Storage, Event<T>, Config<T>},
        Treasury: pallet_treasury::{Module, Call, Storage, Config, Event<T>},

        Identity: pallet_identity::{Module, Call, Storage, Event<T>},
        Society: pallet_society::{Module, Call, Storage, Event<T>, Config<T>},
        Recovery: pallet_recovery::{Module, Call, Storage, Event<T>},

        Utility: pallet_utility::{Module, Call, Event},
        Multisig: pallet_multisig::{Module, Call, Storage, Event<T>},
        Sudo: pallet_sudo::{Module, Call, Config<T>, Storage, Event<T>},

        // orml
        // we retain Currencies Call for this call may be used in future, but we do not need this now,
        // so that we filter it in BaseFilter.
        Currencies: orml_currencies::{Module, Call, Event<T>},

        // ChainX basics.
        XSystem: xpallet_system::{Module, Call, Storage, Event<T>, Config},
        XAssetsRegistrar: xpallet_assets_registrar::{Module, Call, Storage, Event<T>, Config},
        XAssets: xpallet_assets::{Module, Call, Storage, Event<T>, Config<T>},

        // Mining, must be after XAssets.
        XStaking: xpallet_mining_staking::{Module, Call, Storage, Event<T>, Config<T>},
        XMiningAsset: xpallet_mining_asset::{Module, Call, Storage, Event<T>, Config<T>},

        // Crypto gateway stuff.
        XGatewayRecords: xpallet_gateway_records::{Module, Call, Storage, Event<T>},
        XGatewayCommon: xpallet_gateway_common::{Module, Call, Storage, Event<T>, Config<T>},
        XGatewayBitcoin: xpallet_gateway_bitcoin::{Module, Call, Storage, Event<T>, Config},

        // DEX
        XSpot: xpallet_dex_spot::{Module, Call, Storage, Event<T>, Config<T>},

        XContracts: xpallet_contracts::{Module, Call, Config, Storage, Event<T>},
    }
);

/// The address format for describing accounts.
pub type Address = <Indices as StaticLookup>::Source;
/// Block header type as expected by this runtime.
pub type Header = generic::Header<BlockNumber, BlakeTwo256>;
/// Block type as expected by this runtime.
pub type Block = generic::Block<Header, UncheckedExtrinsic>;
/// A Block signed with a Justification
pub type SignedBlock = generic::SignedBlock<Block>;
/// BlockId type as expected by this runtime.
pub type BlockId = generic::BlockId<Block>;
/// The SignedExtension to the basic transaction logic.
pub type SignedExtra = (
    frame_system::CheckSpecVersion<Runtime>,
    frame_system::CheckTxVersion<Runtime>,
    frame_system::CheckGenesis<Runtime>,
    frame_system::CheckEra<Runtime>,
    frame_system::CheckNonce<Runtime>,
    frame_system::CheckWeight<Runtime>,
    pallet_transaction_payment::ChargeTransactionPayment<Runtime>,
    BaseFilter,
);
/// Unchecked extrinsic type as expected by this runtime.
pub type UncheckedExtrinsic = generic::UncheckedExtrinsic<Address, Call, Signature, SignedExtra>;
/// The payload being signed in transactions.
pub type SignedPayload = generic::SignedPayload<Call, SignedExtra>;
/// Extrinsic type that has already been checked.
pub type CheckedExtrinsic = generic::CheckedExtrinsic<AccountId, Call, SignedExtra>;
/// Executive: handles dispatch to the various modules.
pub type Executive = frame_executive::Executive<
    Runtime,
    Block,
    frame_system::ChainContext<Runtime>,
    Runtime,
    AllModules,
>;

impl_runtime_apis! {
    impl sp_api::Core<Block> for Runtime {
        fn version() -> RuntimeVersion {
            VERSION
        }

        fn execute_block(block: Block) {
            Executive::execute_block(block)
        }

        fn initialize_block(header: &<Block as BlockT>::Header) {
            Executive::initialize_block(header)
        }
    }

    impl sp_api::Metadata<Block> for Runtime {
        fn metadata() -> OpaqueMetadata {
            Runtime::metadata().into()
        }
    }

    impl sp_block_builder::BlockBuilder<Block> for Runtime {
        fn apply_extrinsic(extrinsic: <Block as BlockT>::Extrinsic) -> ApplyExtrinsicResult {
            Executive::apply_extrinsic(extrinsic)
        }

        fn finalize_block() -> <Block as BlockT>::Header {
            Executive::finalize_block()
        }

        fn inherent_extrinsics(data: sp_inherents::InherentData) -> Vec<<Block as BlockT>::Extrinsic> {
            data.create_extrinsics()
        }

        fn check_inherents(
            block: Block,
            data: sp_inherents::InherentData,
        ) -> sp_inherents::CheckInherentsResult {
            data.check_extrinsics(&block)
        }

        fn random_seed() -> <Block as BlockT>::Hash {
            RandomnessCollectiveFlip::random_seed()
        }
    }

    impl sp_transaction_pool::runtime_api::TaggedTransactionQueue<Block> for Runtime {
        fn validate_transaction(
            source: TransactionSource,
            tx: <Block as BlockT>::Extrinsic,
        ) -> TransactionValidity {
            Executive::validate_transaction(source, tx)
        }
    }

    impl sp_offchain::OffchainWorkerApi<Block> for Runtime {
        fn offchain_worker(header: &<Block as BlockT>::Header) {
            Executive::offchain_worker(header)
        }
    }

    impl sp_consensus_aura::AuraApi<Block, AuraId> for Runtime {
        fn slot_duration() -> u64 {
            Aura::slot_duration()
        }

        fn authorities() -> Vec<AuraId> {
            Aura::authorities()
        }
    }

    impl sp_session::SessionKeys<Block> for Runtime {
        fn generate_session_keys(seed: Option<Vec<u8>>) -> Vec<u8> {
            SessionKeys::generate(seed)
        }

        fn decode_session_keys(
            encoded: Vec<u8>,
        ) -> Option<Vec<(Vec<u8>, KeyTypeId)>> {
            SessionKeys::decode_into_raw_public_keys(&encoded)
        }
    }

    impl fg_primitives::GrandpaApi<Block> for Runtime {
        fn grandpa_authorities() -> GrandpaAuthorityList {
            Grandpa::grandpa_authorities()
        }

        fn submit_report_equivocation_unsigned_extrinsic(
            equivocation_proof: fg_primitives::EquivocationProof<
                <Block as BlockT>::Hash,
                NumberFor<Block>,
            >,
            key_owner_proof: fg_primitives::OpaqueKeyOwnershipProof,
        ) -> Option<()> {
            let key_owner_proof = key_owner_proof.decode()?;

            Grandpa::submit_unsigned_equivocation_report(
                equivocation_proof,
                key_owner_proof,
            )
        }

        fn generate_key_ownership_proof(
            _set_id: fg_primitives::SetId,
            authority_id: GrandpaId,
        ) -> Option<fg_primitives::OpaqueKeyOwnershipProof> {
            Historical::prove((fg_primitives::KEY_TYPE, authority_id))
                .map(|p| p.encode())
                .map(fg_primitives::OpaqueKeyOwnershipProof::new)
        }
    }

    impl sp_authority_discovery::AuthorityDiscoveryApi<Block> for Runtime {
        fn authorities() -> Vec<AuthorityDiscoveryId> {
            AuthorityDiscovery::authorities()
        }
    }

    impl frame_system_rpc_runtime_api::AccountNonceApi<Block, AccountId, Index> for Runtime {
        fn account_nonce(account: AccountId) -> Index {
            System::account_nonce(account)
        }
    }

    impl pallet_transaction_payment_rpc_runtime_api::TransactionPaymentApi<Block, Balance> for Runtime {
        fn query_info(
            uxt: <Block as BlockT>::Extrinsic,
            len: u32,
        ) -> pallet_transaction_payment_rpc_runtime_api::RuntimeDispatchInfo<Balance> {
            TransactionPayment::query_info(uxt, len)
        }
    }

    impl xpallet_assets_rpc_runtime_api::AssetsApi<Block, AccountId, Balance> for Runtime {
        fn assets_for_account(who: AccountId) -> BTreeMap<AssetId, BTreeMap<AssetType, Balance>> {
            XAssets::valid_assets_of(&who)
        }

        fn assets() -> BTreeMap<AssetId, TotalAssetInfo<Balance>> {
            XAssets::total_asset_infos()
        }
    }

    impl xpallet_mining_staking_rpc_runtime_api::XStakingApi<Block, AccountId, Balance, BlockNumber> for Runtime {
        fn validators() -> Vec<ValidatorInfo<AccountId, RpcBalance<Balance>, BlockNumber>> {
            XStaking::validators_info()
        }
        fn validator_info_of(who: AccountId) -> ValidatorInfo<AccountId, RpcBalance<Balance>, BlockNumber> {
            XStaking::validator_info_of(who)
        }
        fn staking_dividend_of(who: AccountId) -> BTreeMap<AccountId, RpcBalance<Balance>> {
            XStaking::staking_dividend_of(who)
        }
        fn nomination_details_of(who: AccountId) -> BTreeMap<AccountId, RpcNominatorLedger<RpcBalance<Balance>, BlockNumber>> {
            XStaking::nomination_details_of(who)
        }
        fn nominator_info_of(who: AccountId) -> NominatorInfo<BlockNumber> {
            XStaking::nominator_info_of(who)
        }
    }

    impl xpallet_dex_spot_rpc_runtime_api::XSpotApi<Block, AccountId, Balance, BlockNumber, Balance> for Runtime {
        fn trading_pairs() -> Vec<FullPairInfo<RpcPrice<Balance>, BlockNumber>> {
            XSpot::trading_pairs()
        }

        fn orders(who: AccountId, page_index: u32, page_size: u32) -> Vec<RpcOrder<TradingPairId, AccountId, RpcBalance<Balance>, RpcPrice<Balance>, BlockNumber>> {
            XSpot::orders(who, page_index, page_size)
        }

        fn depth(pair_id: TradingPairId, depth_size: u32) -> Option<Depth<RpcPrice<Balance>, RpcBalance<Balance>>> {
            XSpot::depth(pair_id, depth_size)
        }
    }

    impl xpallet_mining_asset_rpc_runtime_api::XMiningAssetApi<Block, AccountId, Balance, BlockNumber> for Runtime {
        fn mining_assets() -> Vec<MiningAssetInfo<AccountId, RpcBalance<Balance>, BlockNumber>> {
            XMiningAsset::mining_assets()
        }

        fn mining_dividend(who: AccountId) -> BTreeMap<AssetId, RpcBalance<Balance>> {
            XMiningAsset::mining_dividend(who)
        }

        fn miner_ledger(who: AccountId) -> BTreeMap<AssetId, RpcMinerLedger<BlockNumber>> {
            XMiningAsset::miner_ledger(who)
        }
    }

    impl xpallet_gateway_records_rpc_runtime_api::XGatewayRecordsApi<Block, AccountId, Balance, BlockNumber> for Runtime {
        fn withdrawal_list() -> BTreeMap<u32, Withdrawal<AccountId, Balance, BlockNumber>> {
            XGatewayRecords::withdrawal_list()
        }

        fn withdrawal_list_by_chain(chain: Chain) -> BTreeMap<u32, Withdrawal<AccountId, Balance, BlockNumber>> {
            XGatewayRecords::withdrawals_list_by_chain(chain)
        }
    }

    impl xpallet_gateway_common_rpc_runtime_api::XGatewayCommonApi<Block, AccountId, Balance> for Runtime {
        fn bound_addrs(who: AccountId) -> BTreeMap<Chain, Vec<ChainAddress>> {
            XGatewayCommon::bound_addrs(&who)
        }

        fn withdrawal_limit(asset_id: AssetId) -> Result<WithdrawalLimit<Balance>, DispatchError> {
            XGatewayCommon::withdrawal_limit(&asset_id)
        }

        fn verify_withdrawal(asset_id: AssetId, value: Balance, addr: AddrStr, memo: Memo) -> Result<(), DispatchError> {
            XGatewayCommon::verify_withdrawal(asset_id, value, &addr, &memo)
        }

        fn trustee_multisigs() -> BTreeMap<Chain, AccountId> {
            XGatewayCommon::trustee_multisigs()
        }

        fn trustee_properties(chain: Chain, who: AccountId) -> Option<GenericTrusteeIntentionProps> {
            XGatewayCommon::trustee_intention_props_of(who, chain)
        }

        fn trustee_session_info(chain: Chain) -> Option<GenericTrusteeSessionInfo<AccountId>> {
            let number = XGatewayCommon::trustee_session_info_len(chain)
                .checked_sub(1)
                .unwrap_or_else(u32::max_value);
            XGatewayCommon::trustee_session_info_of(chain, number)
        }

        fn generate_trustee_session_info(chain: Chain, candidates: Vec<AccountId>) -> Result<GenericTrusteeSessionInfo<AccountId>, DispatchError> {
            let info = XGatewayCommon::try_generate_session_info(chain, candidates)?;
            // check multisig address
            let _ = XGatewayCommon::generate_multisig_addr(chain, &info)?;
            Ok(info)
        }
    }

    impl xpallet_contracts_rpc_runtime_api::ContractsApi<Block, AccountId, Balance, BlockNumber>
        for Runtime
    {
        fn call(
            origin: AccountId,
            dest: AccountId,
            value: Balance,
            gas_limit: u64,
            input_data: Vec<u8>,
        ) -> ContractExecResult {
            let exec_result =
                XContracts::bare_call(origin, dest, value, gas_limit, input_data);
            match exec_result {
                Ok(v) => ContractExecResult::Success {
                    status: v.status,
                    data: v.data,
                },
                Err(_) => ContractExecResult::Error,
            }
        }

        fn get_storage(
            address: AccountId,
            key: [u8; 32],
        ) -> xpallet_contracts_primitives::GetStorageResult {
            XContracts::get_storage(address, key)
        }

        fn xrc20_call(
            id: AssetId,
            selector: XRC20Selector,
            data: Vec<u8>,
        ) -> ContractExecResult {
            let exec_result = XContracts::call_xrc20(id, selector, data);
            match exec_result {
                Ok(v) => ContractExecResult::Success {
                    status: v.status,
                    data: v.data,
                },
                Err(_) => ContractExecResult::Error,
            }
        }
    }

    #[cfg(feature = "runtime-benchmarks")]
    impl frame_benchmarking::Benchmark<Block> for Runtime {
        fn dispatch_benchmark(
            pallet: Vec<u8>,
            benchmark: Vec<u8>,
            lowest_range_values: Vec<u32>,
            highest_range_values: Vec<u32>,
            steps: Vec<u32>,
            repeat: u32,
            extra: bool,
        ) -> Result<Vec<frame_benchmarking::BenchmarkBatch>, RuntimeString> {
            use frame_benchmarking::{Benchmarking, BenchmarkBatch, add_benchmark};

            impl frame_system_benchmarking::Trait for Runtime {}

            // let whitelist: Vec<TrackedStorageKey> = vec![
                // // Block Number
                // hex_literal::hex!("26aa394eea5630e07c48ae0c9558cef702a5c1b19ab7a04f536c519aca4983ac").to_vec().into(),
                // // Total Issuance
                // hex_literal::hex!("c2261276cc9d1f8598ea4b6a74b15c2f57c875e4cff74148e4628f264b974c80").to_vec().into(),
                // // Execution Phase
                // hex_literal::hex!("26aa394eea5630e07c48ae0c9558cef7ff553b5a9862a516939d82b3d3d8661a").to_vec().into(),
                // // Event Count
                // hex_literal::hex!("26aa394eea5630e07c48ae0c9558cef70a98fdbe9ce6c55837576c60c7af3850").to_vec().into(),
                // // System Events
                // hex_literal::hex!("26aa394eea5630e07c48ae0c9558cef780d41e5e16056765bc8461851072c9d7").to_vec().into(),
                // // Treasury Account
                // hex_literal::hex!("26aa394eea5630e07c48ae0c9558cef7b99d880ec681799c0cf30e8886371da95ecffd7b6c0f78751baa9d281e0bfa3a6d6f646c70792f74727372790000000000000000000000000000000000000000").to_vec().into(),
            // ];

            let mut batches = Vec::<BenchmarkBatch>::new();
            let params = (
                &pallet,
                &benchmark,
                &lowest_range_values,
                &highest_range_values,
                &steps,
                repeat,
                &Vec::new(),
                extra,
            );
            // Substrate
            add_benchmark!(params, batches, pallet_balances, Balances);

            add_benchmark!(params, batches, xpallet_assets, XAssets);
            add_benchmark!(params, batches, xpallet_assets_registrar, XAssetsRegistrar);
            add_benchmark!(params, batches, xpallet_mining_asset, XMiningAsset);
            add_benchmark!(params, batches, xpallet_mining_staking, XStaking);
            add_benchmark!(params, batches, xpallet_gateway_records, XGatewayRecords);
            add_benchmark!(params, batches, xpallet_gateway_common, XGatewayCommon);
            add_benchmark!(params, batches, xpallet_gateway_bitcoin, XGatewayBitcoin);
            add_benchmark!(params, batches, xpallet_dex_spot, XSpot);

            if batches.is_empty() { return Err("Benchmark not found for this pallet.".into()) }
            Ok(batches)
        }
    }

}<|MERGE_RESOLUTION|>--- conflicted
+++ resolved
@@ -96,11 +96,7 @@
 
 /// Implementations of some helper traits passed into runtime modules as associated types.
 pub mod impls;
-<<<<<<< HEAD
-use impls::{CurrencyToVoteHandler, SlowAdjustingFeeUpdate};
-=======
-use impls::{CurrencyToVoteHandler, DealWithFees};
->>>>>>> 959f11f9
+use impls::{CurrencyToVoteHandler, SlowAdjustingFeeUpdate, DealWithFees};
 
 /// Constant values used within the runtime.
 pub mod constants;
