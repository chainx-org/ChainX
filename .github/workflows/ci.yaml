--- conflicted
+++ resolved
@@ -46,12 +46,6 @@
     - name: Format
       run: cargo fmt -- --check
 
-<<<<<<< HEAD
-=======
-    - name: Clippy
-      run: cargo clippy
-
->>>>>>> ff8fe6f1
     - name: Test
       run: cargo test --workspace -- --test-threads 1
 
