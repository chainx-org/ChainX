[package]
name = "chainx-rpc"
version = "2.0.8-1"
authors = ["The ChainX Authors"]
edition = "2018"

[dependencies]
codec = { package = "parity-scale-codec", version = "2.0.0", features = ["derive"] }
jsonrpc-core = "15.0.0"
jsonrpc-pubsub = "15.0.0"

# Substrate client
sc-chain-spec = "2.0.1"
sc-client-api = "2.0.1"
sc-consensus-babe = "0.8.1"
sc-consensus-babe-rpc = "0.8.1"
sc-consensus-epochs = "0.8.1"
sc-finality-grandpa = "0.8.1"
sc-finality-grandpa-rpc = "0.8.1"
sc-keystore = "2.0.1"
sc-rpc = "2.0.1"
sc-rpc-api = "0.8.1"
sc-service = { version = "0.8.1", features = ["test-helpers"] }
<<<<<<< HEAD
sc-sync-state-rpc = { git = "https://github.com/paritytech/substrate", rev = "bb0fb2965f9eb59c305ce0c294962d3317a29ece" }
=======
sc-sync-state-rpc = { git = "https://github.com/paritytech/substrate", rev = "f14488dfca012659297d2b4676fab91c179095dd" }
>>>>>>> aba5c217

# Substrate primitives
sp-api = "2.0.1"
sp-blockchain = "2.0.1"
sp-block-builder = "2.0.1"
sp-consensus = "0.8.1"
sp-consensus-babe = "0.8.1"
sp-keystore = "0.8.0"
sp-runtime = "2.0.1"
sp-state-machine = "0.8.1"
sp-transaction-pool = "2.0.1"

# Substrate pallets
frame-support = "2.0.1"
pallet-transaction-payment-rpc = "2.0.1"
substrate-frame-rpc-system = "2.0.1"

# ChainX runtime
chainx-runtime = { path = "../runtime/chainx" }

# ChainX primitives
chainx-primitives = { path = "../primitives" }

# ChainX pallets
xpallet-assets-rpc = { path = "../xpallets/assets/rpc" }
xpallet-assets-rpc-runtime-api = { path = "../xpallets/assets/rpc/runtime-api" }
xpallet-dex-spot-rpc = { path = "../xpallets/dex/spot/rpc" }
xpallet-dex-spot-rpc-runtime-api = { path = "../xpallets/dex/spot/rpc/runtime-api" }
xpallet-gateway-common-rpc = { path = "../xpallets/gateway/common/rpc" }
xpallet-gateway-common-rpc-runtime-api = { path = "../xpallets/gateway/common/rpc/runtime-api" }
xpallet-gateway-records-rpc = { path = "../xpallets/gateway/records/rpc" }
xpallet-gateway-records-rpc-runtime-api = { path = "../xpallets/gateway/records/rpc/runtime-api" }
xpallet-mining-asset-rpc = { path = "../xpallets/mining/asset/rpc" }
xpallet-mining-asset-rpc-runtime-api = { path = "../xpallets/mining/asset/rpc/runtime-api" }
xpallet-mining-staking-rpc = { path = "../xpallets/mining/staking/rpc" }
xpallet-mining-staking-rpc-runtime-api = { path = "../xpallets/mining/staking/rpc/runtime-api" }
xpallet-transaction-fee-rpc = { path = "../xpallets/transaction-fee/rpc" }
xpallet-transaction-fee-rpc-runtime-api = { path = "../xpallets/transaction-fee/rpc/runtime-api" }<|MERGE_RESOLUTION|>--- conflicted
+++ resolved
@@ -21,11 +21,7 @@
 sc-rpc = "2.0.1"
 sc-rpc-api = "0.8.1"
 sc-service = { version = "0.8.1", features = ["test-helpers"] }
-<<<<<<< HEAD
-sc-sync-state-rpc = { git = "https://github.com/paritytech/substrate", rev = "bb0fb2965f9eb59c305ce0c294962d3317a29ece" }
-=======
 sc-sync-state-rpc = { git = "https://github.com/paritytech/substrate", rev = "f14488dfca012659297d2b4676fab91c179095dd" }
->>>>>>> aba5c217
 
 # Substrate primitives
 sp-api = "2.0.1"
