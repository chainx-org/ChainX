[package]
name = "chainx-rpc"
version = "2.0.8-1"
authors = ["The ChainX Authors"]
edition = "2018"

[dependencies]
codec = { package = "parity-scale-codec", version = "2.0.0", features = ["derive"] }
<<<<<<< HEAD
jsonrpc-core = "15.0.0"
jsonrpc-pubsub = "15.0.0"

# Substrate client
sc-chain-spec = "2.0.1"
sc-client-api = "2.0.1"
sc-consensus-babe = "0.8.1"
sc-consensus-babe-rpc = "0.8.1"
sc-consensus-epochs = "0.8.1"
sc-finality-grandpa = "0.8.1"
sc-finality-grandpa-rpc = "0.8.1"
sc-keystore = "2.0.1"
sc-rpc = "2.0.1"
sc-rpc-api = "0.8.1"
sc-service = { version = "0.8.1", features = ["test-helpers"] }
sc-sync-state-rpc = { git = "https://github.com/paritytech/substrate", rev = "f14488dfca012659297d2b4676fab91c179095dd" }
=======
jsonrpc-core = "15.1.0"
jsonrpc-pubsub = "15.1.0"

# Substrate client
sc-chain-spec = "3.0.0"
sc-client-api = "3.0.0"
sc-consensus-babe = "0.9.0"
sc-consensus-babe-rpc = "0.9.0"
sc-consensus-epochs = "0.9.0"
sc-finality-grandpa = "0.9.0"
sc-finality-grandpa-rpc = "0.9.0"
sc-keystore = "3.0.0"
sc-rpc = "3.0.0"
sc-rpc-api = "0.9.0"
sc-service = { version = "0.9.0", features = ["test-helpers"] }
sc-sync-state-rpc = { version = "0.9.0" }
>>>>>>> 09e052ea

# Substrate primitives
sp-api = "3.0.0"
sp-blockchain = "3.0.0"
sp-block-builder = "3.0.0"
sp-consensus = "0.9.0"
sp-consensus-babe = "0.9.0"
sp-keystore = "0.9.0"
sp-runtime = "3.0.0"
sp-state-machine = "0.9.0"
sp-transaction-pool = "3.0.0"

# Substrate pallets
frame-support = "3.0.0"
pallet-transaction-payment-rpc = "3.0.0"
substrate-frame-rpc-system = "3.0.0"

# ChainX runtime
chainx-runtime = { path = "../runtime/chainx" }

# ChainX primitives
chainx-primitives = { path = "../primitives" }

# ChainX pallets
xpallet-assets-rpc = { path = "../xpallets/assets/rpc" }
xpallet-assets-rpc-runtime-api = { path = "../xpallets/assets/rpc/runtime-api" }
xpallet-dex-spot-rpc = { path = "../xpallets/dex/spot/rpc" }
xpallet-dex-spot-rpc-runtime-api = { path = "../xpallets/dex/spot/rpc/runtime-api" }
xpallet-gateway-common-rpc = { path = "../xpallets/gateway/common/rpc" }
xpallet-gateway-common-rpc-runtime-api = { path = "../xpallets/gateway/common/rpc/runtime-api" }
xpallet-gateway-records-rpc = { path = "../xpallets/gateway/records/rpc" }
xpallet-gateway-records-rpc-runtime-api = { path = "../xpallets/gateway/records/rpc/runtime-api" }
xpallet-mining-asset-rpc = { path = "../xpallets/mining/asset/rpc" }
xpallet-mining-asset-rpc-runtime-api = { path = "../xpallets/mining/asset/rpc/runtime-api" }
xpallet-mining-staking-rpc = { path = "../xpallets/mining/staking/rpc" }
xpallet-mining-staking-rpc-runtime-api = { path = "../xpallets/mining/staking/rpc/runtime-api" }
xpallet-transaction-fee-rpc = { path = "../xpallets/transaction-fee/rpc" }
xpallet-transaction-fee-rpc-runtime-api = { path = "../xpallets/transaction-fee/rpc/runtime-api" }
xpallet-gateway-bitcoin-v2-rpc = { path = "../xpallets/gateway/bitcoin/v2/rpc" }
xpallet-gateway-bitcoin-v2-rpc-runtime-api = { path = "../xpallets/gateway/bitcoin/v2/rpc/runtime-api" }<|MERGE_RESOLUTION|>--- conflicted
+++ resolved
@@ -6,24 +6,6 @@
 
 [dependencies]
 codec = { package = "parity-scale-codec", version = "2.0.0", features = ["derive"] }
-<<<<<<< HEAD
-jsonrpc-core = "15.0.0"
-jsonrpc-pubsub = "15.0.0"
-
-# Substrate client
-sc-chain-spec = "2.0.1"
-sc-client-api = "2.0.1"
-sc-consensus-babe = "0.8.1"
-sc-consensus-babe-rpc = "0.8.1"
-sc-consensus-epochs = "0.8.1"
-sc-finality-grandpa = "0.8.1"
-sc-finality-grandpa-rpc = "0.8.1"
-sc-keystore = "2.0.1"
-sc-rpc = "2.0.1"
-sc-rpc-api = "0.8.1"
-sc-service = { version = "0.8.1", features = ["test-helpers"] }
-sc-sync-state-rpc = { git = "https://github.com/paritytech/substrate", rev = "f14488dfca012659297d2b4676fab91c179095dd" }
-=======
 jsonrpc-core = "15.1.0"
 jsonrpc-pubsub = "15.1.0"
 
@@ -40,7 +22,6 @@
 sc-rpc-api = "0.9.0"
 sc-service = { version = "0.9.0", features = ["test-helpers"] }
 sc-sync-state-rpc = { version = "0.9.0" }
->>>>>>> 09e052ea
 
 # Substrate primitives
 sp-api = "3.0.0"
