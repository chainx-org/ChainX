--- conflicted
+++ resolved
@@ -3,11 +3,7 @@
 //! Weights for xpallet_assets_registrar
 //! THIS FILE WAS AUTO-GENERATED USING THE SUBSTRATE BENCHMARK CLI VERSION 2.0.0
 //! DATE: 2020-11-20, STEPS: [50, ], REPEAT: 20, LOW RANGE: [], HIGH RANGE: []
-<<<<<<< HEAD
 //! EXECUTION: Some(Wasm), WASM-EXECUTION: Compiled, CHAIN: Some("benchmarks"), DB CACHE: 128
-=======
-//! EXECUTION: Some(Wasm), WASM-EXECUTION: Compiled, CHAIN: Some("dev"), DB CACHE: 128
->>>>>>> b75b322c
 
 // Executed Command:
 // ./target/release/chainx
@@ -44,38 +40,22 @@
 pub struct SubstrateWeight<T>(PhantomData<T>);
 impl<T: frame_system::Trait> WeightInfo for SubstrateWeight<T> {
     fn register() -> Weight {
-<<<<<<< HEAD
-        (84_459_000 as Weight)
-=======
-        (77_811_000 as Weight)
->>>>>>> b75b322c
+        (64_862_000 as Weight)
             .saturating_add(T::DbWeight::get().reads(3 as Weight))
             .saturating_add(T::DbWeight::get().writes(6 as Weight))
     }
     fn deregister() -> Weight {
-<<<<<<< HEAD
-        (51_265_000 as Weight)
-=======
-        (51_148_000 as Weight)
->>>>>>> b75b322c
+        (43_675_000 as Weight)
             .saturating_add(T::DbWeight::get().reads(2 as Weight))
             .saturating_add(T::DbWeight::get().writes(2 as Weight))
     }
     fn recover() -> Weight {
-<<<<<<< HEAD
-        (71_669_000 as Weight)
-=======
-        (69_867_000 as Weight)
->>>>>>> b75b322c
+        (60_412_000 as Weight)
             .saturating_add(T::DbWeight::get().reads(3 as Weight))
             .saturating_add(T::DbWeight::get().writes(3 as Weight))
     }
     fn update_asset_info() -> Weight {
-<<<<<<< HEAD
-        (23_040_000 as Weight)
-=======
-        (24_173_000 as Weight)
->>>>>>> b75b322c
+        (20_793_000 as Weight)
             .saturating_add(T::DbWeight::get().reads(1 as Weight))
             .saturating_add(T::DbWeight::get().writes(1 as Weight))
     }
@@ -84,38 +64,22 @@
 // For backwards compatibility and tests
 impl WeightInfo for () {
     fn register() -> Weight {
-<<<<<<< HEAD
-        (84_459_000 as Weight)
-=======
-        (77_811_000 as Weight)
->>>>>>> b75b322c
+        (64_862_000 as Weight)
             .saturating_add(RocksDbWeight::get().reads(3 as Weight))
             .saturating_add(RocksDbWeight::get().writes(6 as Weight))
     }
     fn deregister() -> Weight {
-<<<<<<< HEAD
-        (51_265_000 as Weight)
-=======
-        (51_148_000 as Weight)
->>>>>>> b75b322c
+        (43_675_000 as Weight)
             .saturating_add(RocksDbWeight::get().reads(2 as Weight))
             .saturating_add(RocksDbWeight::get().writes(2 as Weight))
     }
     fn recover() -> Weight {
-<<<<<<< HEAD
-        (71_669_000 as Weight)
-=======
-        (69_867_000 as Weight)
->>>>>>> b75b322c
+        (60_412_000 as Weight)
             .saturating_add(RocksDbWeight::get().reads(3 as Weight))
             .saturating_add(RocksDbWeight::get().writes(3 as Weight))
     }
     fn update_asset_info() -> Weight {
-<<<<<<< HEAD
-        (23_040_000 as Weight)
-=======
-        (24_173_000 as Weight)
->>>>>>> b75b322c
+        (20_793_000 as Weight)
             .saturating_add(RocksDbWeight::get().reads(1 as Weight))
             .saturating_add(RocksDbWeight::get().writes(1 as Weight))
     }
