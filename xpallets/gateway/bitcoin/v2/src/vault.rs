#![cfg_attr(not(feature = "std"), no_std)]

pub mod types {
    use sp_std::default::Default;

    use codec::{Decode, Encode};
    use light_bitcoin::keys::Address;

    pub type BtcAddress = Address;

    #[derive(Encode, Decode, Clone, PartialEq)]
    #[cfg_attr(feature = "std", derive(Debug))]
    pub enum VaultStatus {
        /// Vault is ready to serve issue and redeem request, unless it was banned.
        Active,
        /// Vault is under Liquidation
        Liquidated,
        /// Vault was committed has illegal behavior.
        CommittedTheft,
    }

    impl Default for VaultStatus {
        fn default() -> Self {
            VaultStatus::Active
        }
    }

    #[derive(Encode, Decode, Default, Clone, PartialEq)]
    #[cfg_attr(feature = "std", derive(Debug))]
    pub struct SystemVault<AccountId, Balance> {
        pub(crate) id: AccountId,
        pub(crate) to_be_issued_tokens: Balance,
        pub(crate) issued_tokens: Balance,
        pub(crate) to_be_redeemed_tokens: Balance,
    }

    #[derive(Encode, Decode, Default, Clone, PartialEq)]
    #[cfg_attr(feature = "std", derive(Debug))]
    pub struct Vault<AccountId, BlockNumber, Balance> {
        /// Account identifier of the Vault
        pub id: AccountId,
        /// Number of tokens pending issue
        pub to_be_issued_tokens: Balance,
        /// Number of issued tokens
        pub issued_tokens: Balance,
        /// Number of tokens pending redeem
        pub to_be_redeemed_tokens: Balance,
        /// Bitcoin address of this Vault (P2PKH, P2SH, P2PKH, P2WSH)
        pub wallet: BtcAddress,
        /// Block height until which this Vault is banned from being
        /// used for Issue, Redeem (except during automatic liquidation) and Replace .
        pub banned_until: Option<BlockNumber>,
        /// Current status of the vault
        pub status: VaultStatus,
    }

    impl<AccountId: Default, BlockNumber: Default, Balance: Default>
        Vault<AccountId, BlockNumber, Balance>
    {
        pub(crate) fn new(id: AccountId, address: BtcAddress) -> Self {
            Self {
                id,
                wallet: address,
                ..Default::default()
            }
        }
    }
}

#[frame_support::pallet]
#[allow(dead_code)]
pub mod pallet {
<<<<<<< HEAD
    use sp_std::default::Default;
=======
    use sp_std::{default::Default, str::from_utf8, vec::Vec};
>>>>>>> 4a2d257f

    use frame_support::pallet_prelude::*;
    use frame_support::traits::ReservableCurrency;
    use frame_system::pallet_prelude::{ensure_signed, BlockNumberFor, OriginFor};

    use super::types::*;
    use crate::assets::pallet::{self as assets, BalanceOf};

    #[allow(type_alias_bounds)]
    type DefaultVault<T: Config> = Vault<T::AccountId, BlockNumberFor<T>, BalanceOf<T>>;

    type AddrStr = Vec<u8>;

    #[pallet::config]
    pub trait Config: frame_system::Config + assets::Config {
        type Event: From<Event<Self>> + IsType<<Self as frame_system::Config>::Event>;
    }

    #[pallet::pallet]
    #[pallet::generate_store(pub(crate) trait Store)]
    pub struct Pallet<T>(PhantomData<T>);

    #[pallet::hooks]
    impl<T: Config> Hooks<BlockNumberFor<T>> for Pallet<T> {
        fn on_finalize(_: BlockNumberFor<T>) {
            if assets::Pallet::<T>::is_bridge_running() {
                for (id, vault) in <Vaults<T>>::iter() {
                    if Self::_check_vault_liquidated(&vault) {
                        let _ = Self::liquidate_vault(&id);
                    }
                }
            }
        }
    }

    #[pallet::call]
    impl<T: Config> Pallet<T> {
        /// Register a vault.
        #[pallet::weight(0)]
        pub(crate) fn register_vault(
            origin: OriginFor<T>,
            collateral: BalanceOf<T>,
            btc_address: AddrStr,
        ) -> DispatchResultWithPostInfo {
            let sender = ensure_signed(origin)?;
            let btc_address = from_utf8(&btc_address)
                .map_err(|_| Error::<T>::InvalidAddress)?
                .parse()
                .map_err(|_| Error::<T>::InvalidAddress)?;
            ensure!(
                collateral >= Self::minimium_vault_collateral(),
                Error::<T>::InsufficientVaultCollateralAmount
            );
            ensure!(
                !Self::vault_exists(&sender),
                Error::<T>::VaultAlreadyRegistered
            );
            ensure!(
                !Self::btc_address_exists(&btc_address),
                Error::<T>::BtcAddressOccupied
            );
            <assets::Pallet<T>>::lock_collateral(&sender, collateral)?;
            <assets::Pallet<T>>::increase_total_collateral(collateral);
            Self::insert_btc_address(&btc_address, sender.clone());
            let vault = Vault::new(sender.clone(), btc_address);
            Self::insert_vault(&sender, vault.clone());
            Self::deposit_event(Event::VaultRegistered(vault.id, collateral));
            Ok(().into())
        }

        /// Add extra collateral for registered vault.
        #[pallet::weight(0)]
        pub(crate) fn add_extra_collateral(
            origin: OriginFor<T>,
            collateral: BalanceOf<T>,
        ) -> DispatchResultWithPostInfo {
            let sender = ensure_signed(origin)?;
            ensure!(Self::vault_exists(&sender), Error::<T>::VaultNotFound);
            <assets::Pallet<T>>::lock_collateral(&sender, collateral)?;
            <assets::Pallet<T>>::increase_total_collateral(collateral);
            Self::deposit_event(Event::ExtraCollateralAdded(sender, collateral));
            Ok(().into())
        }
    }

    /// Error during register, withdrawing collateral or adding extra collateral
    #[pallet::error]
    pub enum Error<T> {
        /// The amount in request is less than lower bound.
        InsufficientVaultCollateralAmount,
        /// Collateral is less than lower bound after extrinsic.
        InsufficientVaultCollateral,
        /// Requester has been vault.
        VaultAlreadyRegistered,
        /// Btc address in request was occupied by another vault.
        BtcAddressOccupied,
        /// Vault does not exist.
        VaultNotFound,
        /// Vault was inactive
        VaultInactive,
        /// BtcAddress invalid
        InvalidAddress,
    }

    /// Event during register, withdrawing collateral or adding extra collateral
    #[pallet::event]
    #[pallet::generate_deposit(pub(crate) fn deposit_event)]
    pub enum Event<T: Config> {
        /// New vault has been registered.
        VaultRegistered(<T as frame_system::Config>::AccountId, BalanceOf<T>),
        /// Extra collateral was added to a vault.
        ExtraCollateralAdded(<T as frame_system::Config>::AccountId, BalanceOf<T>),
        /// Vault released collateral.
        CollateralReleased(<T as frame_system::Config>::AccountId, BalanceOf<T>),
    }

    /// Mapping account to vault struct.
    #[pallet::storage]
    pub(crate) type Vaults<T: Config> = StorageMap<
        _,
        Blake2_128Concat,
        T::AccountId,
        Vault<T::AccountId, T::BlockNumber, BalanceOf<T>>,
    >;

    /// Mapping btc address to vault id.
    #[pallet::storage]
    pub(crate) type BtcAddresses<T: Config> = StorageMap<_, Twox64Concat, BtcAddress, T::AccountId>;

    /// Lower bound for registering vault or withdrawing collateral.
    #[pallet::storage]
    #[pallet::getter(fn minimium_vault_collateral)]
    pub(crate) type MinimiumVaultCollateral<T: Config> = StorageValue<_, BalanceOf<T>, ValueQuery>;

    /// Secure threshold for vault
    /// eg, 200 means 200%.
    #[pallet::storage]
    #[pallet::getter(fn secure_threshold)]
    pub(crate) type SecureThreshold<T: Config> = StorageValue<_, u16, ValueQuery>;

    /// Secure threshold for vault
    /// eg, 150 means 150%.
    #[pallet::storage]
    #[pallet::getter(fn premium_threshold)]
    pub(crate) type PremiumThreshold<T: Config> = StorageValue<_, u16, ValueQuery>;

    /// Secure threshold for vault.
    /// eg, 100 means 100%.
    #[pallet::storage]
    #[pallet::getter(fn liquidation_threshold)]
    pub(crate) type LiquidationThreshold<T: Config> = StorageValue<_, u16, ValueQuery>;

    /// Specicial `SystemVault`
    #[pallet::storage]
    #[pallet::getter(fn liquidator)]
    pub(crate) type Liquidator<T: Config> =
        StorageValue<_, SystemVault<T::AccountId, BalanceOf<T>>, ValueQuery>;

    /// Liquidator account id
    #[pallet::storage]
    #[pallet::getter(fn liquidator_id)]
    pub(crate) type LiquidatorId<T: Config> = StorageValue<_, T::AccountId, ValueQuery>;

    #[pallet::genesis_config]
    pub struct GenesisConfig<T: Config> {
        pub(crate) minimium_vault_collateral: u32,
        pub(crate) secure_threshold: u16,
        pub(crate) premium_threshold: u16,
        pub(crate) liquidation_threshold: u16,
        pub(crate) liquidator_id: T::AccountId,
    }

    #[cfg(feature = "std")]
    impl<T: Config> Default for GenesisConfig<T> {
        fn default() -> Self {
            Self {
                minimium_vault_collateral: Default::default(),
                secure_threshold: 180,
                premium_threshold: 250,
                liquidation_threshold: 300,
                liquidator_id: Default::default(),
            }
        }
    }

    #[pallet::genesis_build]
    impl<T: Config> GenesisBuild<T> for GenesisConfig<T> {
        fn build(&self) {
            let pcx: BalanceOf<T> = self.minimium_vault_collateral.into();
            <MinimiumVaultCollateral<T>>::put(pcx);
            <SecureThreshold<T>>::put(self.secure_threshold);
            <PremiumThreshold<T>>::put(self.premium_threshold);
            <LiquidationThreshold<T>>::put(self.liquidation_threshold);
            <Liquidator<T>>::put(SystemVault {
                id: self.liquidator_id.clone(),
                ..Default::default()
            });
            <LiquidatorId<T>>::put(self.liquidator_id.clone());
        }
    }

    impl<T: Config> Pallet<T> {
        #[inline]
        pub fn insert_vault(
            sender: &T::AccountId,
            vault: Vault<T::AccountId, T::BlockNumber, BalanceOf<T>>,
        ) {
            <Vaults<T>>::insert(sender, vault);
        }

        #[inline]
        pub fn insert_btc_address(address: &BtcAddress, vault_id: T::AccountId) {
            <BtcAddresses<T>>::insert(address, vault_id);
        }

        #[inline]
        pub fn vault_exists(id: &T::AccountId) -> bool {
            <Vaults<T>>::contains_key(id)
        }

        #[inline]
        pub fn btc_address_exists(address: &BtcAddress) -> bool {
            <BtcAddresses<T>>::contains_key(address)
        }

        pub fn get_vault_by_id(
            id: &T::AccountId,
        ) -> Result<Vault<T::AccountId, T::BlockNumber, BalanceOf<T>>, DispatchError> {
            match <Vaults<T>>::get(id) {
                Some(vault) => Ok(vault),
                None => Err(Error::<T>::VaultNotFound.into()),
            }
        }

        pub fn get_active_vault_by_id(
            id: &T::AccountId,
        ) -> Result<Vault<T::AccountId, T::BlockNumber, BalanceOf<T>>, DispatchError> {
            let vault = Self::get_vault_by_id(id)?;
            if vault.status == VaultStatus::Active {
                Ok(vault)
            } else {
                Err(Error::<T>::VaultInactive.into())
            }
        }

        /// Liquidate vault and mark it as `Liquidated`
        ///
        /// Liquidated vault cannot be updated.
        pub(crate) fn liquidate_vault(id: &T::AccountId) -> Result<(), DispatchError> {
            <Vaults<T>>::mutate(id, |vault| match vault {
                Some(ref mut vault) => {
                    if vault.status == VaultStatus::Active {
                        vault.status = VaultStatus::Liquidated;
                        Ok(())
                    } else {
                        Err(Error::<T>::VaultInactive)
                    }
                }
                None => Err(Error::<T>::VaultNotFound),
            })?;

            let vault = Self::get_vault_by_id(id)?;
            let collateral = <assets::CurrencyOf<T>>::reserved_balance(&vault.id);
            <assets::Pallet<T>>::slash_collateral(&vault.id, &Self::liquidator_id(), collateral)?;

            <Liquidator<T>>::mutate(|liquidator| {
                liquidator.issued_tokens += vault.issued_tokens;
                liquidator.to_be_issued_tokens += vault.to_be_issued_tokens;
                liquidator.to_be_redeemed_tokens += vault.to_be_redeemed_tokens;
            });
            Ok(())
        }

        pub(crate) fn _check_vault_liquidated(vault: &DefaultVault<T>) -> bool {
            if vault.issued_tokens == 0.into() {
                return false;
            }
            let collateral = <assets::CurrencyOf<T>>::reserved_balance(&vault.id);
            <assets::Pallet<T>>::calculate_collateral_ratio(vault.issued_tokens, collateral)
                .map(|collateral_ratio| collateral_ratio < Self::liquidation_threshold())
                .unwrap_or(false)
        }
    }
}<|MERGE_RESOLUTION|>--- conflicted
+++ resolved
@@ -70,11 +70,7 @@
 #[frame_support::pallet]
 #[allow(dead_code)]
 pub mod pallet {
-<<<<<<< HEAD
     use sp_std::default::Default;
-=======
-    use sp_std::{default::Default, str::from_utf8, vec::Vec};
->>>>>>> 4a2d257f
 
     use frame_support::pallet_prelude::*;
     use frame_support::traits::ReservableCurrency;
