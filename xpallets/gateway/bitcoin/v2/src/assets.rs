#![cfg_attr(not(feature = "std"), no_std)]

/// Types used by pallet
pub mod types {
    use codec::{Decode, Encode};
    use sp_runtime::RuntimeDebug;

    #[cfg(feature = "std")]
    use serde::{Deserialize, Serialize};

    /// Bridge status
    #[derive(Encode, Decode, RuntimeDebug, Clone, Eq, PartialEq)]
    #[cfg_attr(feature = "std", derive(Serialize, Deserialize))]
    pub enum Status {
        /// `Running` means bridge runs normally.
        Running,
        /// `Error` means bridge has errors need to be solved.
        Error,
        /// `Shutdown` means bridge is closed, and all feature are unavailable.
        Shutdown,
    }

    impl Default for Status {
        fn default() -> Self {
            Status::Running
        }
    }

    /// Bridge errors
    #[derive(Encode, Decode, RuntimeDebug, Clone, Eq, PartialEq)]
    #[cfg_attr(feature = "std", derive(Serialize, Deserialize))]
    pub enum ErrorCode {
        /// bridge during liquidation
        Liquidating,
        /// Oracle doesn't update exchange rate in time
        ExchangeRateExpired,
    }

    /// This struct represents the price of trading pair PCX/BTC.
    ///
    /// For example, the current price of PCX/BTC in some
    /// exchange is 0.0001779 which will be represented as
    /// `ExchangeRate { price: 1779, decimal: 7 }`.
    #[derive(Encode, Decode, RuntimeDebug, Clone, Default, Eq, PartialEq)]
    #[cfg_attr(feature = "std", derive(Serialize, Deserialize))]
    pub struct TradingPrice {
        /// Price with decimals.
        pub price: u128,
        /// How many decimals of the exchange price.
        pub decimal: u8,
    }

    impl TradingPrice {
        /// Returns the converted amount of BTC given the `pcx_amount`.
        pub fn convert_to_btc(&self, pcx_amount: u128) -> Option<u128> {
            self.price
                .checked_mul(pcx_amount)
                .and_then(|c| c.checked_div(10_u128.pow(u32::from(self.decimal))))
        }

        /// Returns the converted amount of PCX given the `btc_amount`.
        pub fn convert_to_pcx(&self, btc_amount: u128) -> Option<u128> {
            btc_amount
                .checked_mul(10_u128.pow(u32::from(self.decimal)))
                .and_then(|c| c.checked_div(self.price))
        }
    }

    #[cfg(test)]
    mod tests {
        use super::TradingPrice;
        #[test]
        fn test_btc_conversion() {
            let trading_price = TradingPrice {
                price: 1,
                decimal: 4,
            };
            assert_eq!(trading_price.convert_to_btc(10000), Some(1));
        }

        #[test]
        fn test_pcx_conversion() {
            let trading_price = TradingPrice {
                price: 1,
                decimal: 4,
            };
            assert_eq!(trading_price.convert_to_pcx(1), Some(10000));

            let trading_price = TradingPrice {
                price: 1,
                decimal: 38,
            };
            assert_eq!(trading_price.convert_to_pcx(1_000_000), None);
        }
    }
}

/// Manage exchanging between assets
#[frame_support::pallet]
#[allow(dead_code)]
pub mod pallet {
    use sp_arithmetic::traits::SaturatedConversion;
    use sp_std::{default::Default, marker::PhantomData, vec::Vec};

    #[cfg(feature = "std")]
    use frame_support::traits::GenesisBuild;
    use frame_support::{
        dispatch::{DispatchError, DispatchResult, DispatchResultWithPostInfo},
        ensure,
        storage::types::{StorageValue, ValueQuery},
        traits::{Currency, Hooks, IsType, ReservableCurrency},
    };
    use frame_system::{
        ensure_root, ensure_signed,
        pallet_prelude::{BlockNumberFor, OriginFor},
    };

    use super::types::{ErrorCode, Status, TradingPrice};

    pub type BalanceOf<T> = <<T as xpallet_assets::Config>::Currency as Currency<
        <T as frame_system::Config>::AccountId,
    >>::Balance;

    pub type CurrencyOf<T> = <T as xpallet_assets::Config>::Currency;

    #[pallet::pallet]
    #[pallet::generate_store(pub(crate) trait Store)]
    pub struct Pallet<T>(PhantomData<T>);

    #[pallet::config]
    pub trait Config: frame_system::Config + xpallet_assets::Config {
        type Event: From<Event<Self>> + IsType<<Self as frame_system::Config>::Event>;
    }

    #[pallet::hooks]
    impl<T: Config> Hooks<BlockNumberFor<T>> for Pallet<T> {
        fn on_finalize(n: BlockNumberFor<T>) {
            Self::_check_exchange_rate_expired(n);
        }
    }

    #[pallet::call]
    impl<T: Config> Pallet<T> {
        /// Update exchange rate by oracle.
        #[pallet::weight(0)]
        pub(crate) fn update_exchange_rate(
            origin: OriginFor<T>,
            exchange_rate: TradingPrice,
        ) -> DispatchResultWithPostInfo {
            let sender = ensure_signed(origin)?;
            ensure!(Self::is_oracle(&sender), Error::<T>::OperationForbidden);
            Self::_update_exchange_rate(exchange_rate.clone())?;
            Self::deposit_event(Event::<T>::ExchangeRateUpdated(sender, exchange_rate));
            Ok(().into())
        }

        /// Force update the exchange rate.
        #[pallet::weight(0)]
        pub(crate) fn force_update_exchange_rate(
            origin: OriginFor<T>,
            exchange_rate: TradingPrice,
        ) -> DispatchResultWithPostInfo {
            ensure_root(origin)?;
            Self::_update_exchange_rate(exchange_rate.clone())?;
            Self::deposit_event(Event::<T>::ExchangeRateForceUpdated(exchange_rate));
            Ok(().into())
        }

        /// Force update oracles.
        #[pallet::weight(0)]
        pub(crate) fn force_update_oracles(
            origin: OriginFor<T>,
            oracles: Vec<T::AccountId>,
        ) -> DispatchResultWithPostInfo {
            ensure_root(origin)?;
            OracleAccounts::<T>::put(oracles.clone());
            Self::deposit_event(Event::<T>::OracleForceUpdated(oracles));
            Ok(().into())
        }
<<<<<<< HEAD
=======

        /// Update exchange rate by oracle
        #[pallet::weight(0)]
        pub(crate) fn update_exchange_rate(
            origin: OriginFor<T>,
            exchange_rate: TradingPrice,
        ) -> DispatchResultWithPostInfo {
            let sender = ensure_signed(origin)?;
            ensure!(Self::is_oracle(&sender), Error::<T>::OperationForbidden);
            Self::_update_exchange_rate(exchange_rate.clone())?;
            Self::deposit_event(Event::<T>::ExchangeRateUpdated(sender, exchange_rate));
            Ok(().into())
        }
>>>>>>> 3ebd9bbb
    }

    /// Errors for assets module
    #[pallet::error]
    pub enum Error<T> {
        /// Permission denied.
        OperationForbidden,
        /// Requester doesn't have enough pcx for collateral.
        InsufficientFunds,
        /// Arithmetic underflow/overflow.
        ArithmeticError,
        /// Account doesn't have enough collateral to be slashed.
        InsufficientCollateral,
    }

    /// Events for assets module
    #[pallet::event]
    #[pallet::generate_deposit(pub(crate) fn deposit_event)]
    pub enum Event<T: Config> {
        /// Update exchange rate by oracle
        ExchangeRateUpdated(T::AccountId, TradingPrice),
        /// Update exchange rate by root
        ExchangeRateForceUpdated(TradingPrice),
        /// Update oracles by root
        OracleForceUpdated(Vec<T::AccountId>),
    }

    /// Total collateral
    #[pallet::storage]
    #[pallet::getter(fn total_collateral)]
    pub(crate) type TotalCollateral<T: Config> = StorageValue<_, BalanceOf<T>, ValueQuery>;

    /// Exchange rate from btc to pcx
    #[pallet::storage]
    #[pallet::getter(fn exchange_rate)]
    pub(crate) type ExchangeRate<T: Config> = StorageValue<_, TradingPrice, ValueQuery>;

    #[pallet::storage]
    #[pallet::getter(fn oracle_accounts)]
    pub(crate) type OracleAccounts<T: Config> = StorageValue<_, Vec<T::AccountId>, ValueQuery>;

    #[pallet::storage]
    #[pallet::getter(fn bridge_status)]
    pub(crate) type BridgeStatus<T: Config> = StorageValue<_, Status, ValueQuery>;

    #[pallet::storage]
    #[pallet::getter(fn exchange_rate_update_time)]
    pub(crate) type ExchangeRateUpdateTime<T: Config> =
        StorageValue<_, BlockNumberFor<T>, ValueQuery>;

    #[pallet::storage]
    #[pallet::getter(fn exchange_rate_expired_period)]
    pub(crate) type ExchangeRateExpiredPeriod<T: Config> =
        StorageValue<_, BlockNumberFor<T>, ValueQuery>;

    #[pallet::storage]
    #[pallet::getter(fn bridge_error_codes)]
    pub(crate) type BridgeErrorCodes<T: Config> = StorageValue<_, Vec<ErrorCode>, ValueQuery>;

    #[pallet::genesis_config]
    pub struct GenesisConfig<T: Config> {
        /// pcx/btc trading pair
        pub exchange_rate: TradingPrice,
        /// oracles allowed to update exchange_rate
        pub oracle_accounts: Vec<T::AccountId>,
    }

    #[cfg(feature = "std")]
    impl<T: Config> Default for GenesisConfig<T> {
        fn default() -> Self {
            Self {
                exchange_rate: Default::default(),
                oracle_accounts: Default::default(),
            }
        }
    }

    #[pallet::genesis_build]
    impl<T: Config> GenesisBuild<T> for GenesisConfig<T> {
        fn build(&self) {
            <ExchangeRate<T>>::put(self.exchange_rate.clone());
            <OracleAccounts<T>>::put(self.oracle_accounts.clone());
        }
    }

    impl<T: Config> Pallet<T> {
        pub fn convert_to_pcx(btc_amount: BalanceOf<T>) -> Result<BalanceOf<T>, DispatchError> {
            //TODO(wangyafei): add lower bound?
            let exchange_rate = Self::exchange_rate();
            let result = exchange_rate
                .convert_to_pcx(btc_amount.saturated_into())
                .ok_or(Error::<T>::ArithmeticError)?;
            Ok(result.saturated_into())
        }
        /// Lock collateral
        #[inline]
        pub fn lock_collateral(sender: &T::AccountId, amount: BalanceOf<T>) -> DispatchResult {
            <<T as xpallet_assets::Config>::Currency as ReservableCurrency<
                <T as frame_system::Config>::AccountId,
            >>::reserve(sender, amount)
            .map_err(|_| Error::<T>::InsufficientFunds)?;
            Ok(())
        }

        /// increase total collateral
        #[inline]
        pub fn increase_total_collateral(amount: BalanceOf<T>) {
            <TotalCollateral<T>>::mutate(|c| *c += amount);
        }

        #[inline]
        pub(crate) fn is_oracle(account: &T::AccountId) -> bool {
            let oracles: Vec<T::AccountId> = Self::oracle_accounts();
            oracles.contains(account)
        }

        /// Slash collateral to receiver
        pub fn slash_collateral(
            sender: &T::AccountId,
            receiver: &T::AccountId,
            amount: BalanceOf<T>,
        ) -> DispatchResult {
            let reserved_collateral = <CurrencyOf<T>>::reserved_balance(sender);
            ensure!(
                reserved_collateral >= amount,
                Error::<T>::InsufficientCollateral
            );
            let (slashed, _) = <CurrencyOf<T>>::slash_reserved(sender, amount);

            <CurrencyOf<T>>::resolve_creating(receiver, slashed);
            <CurrencyOf<T>>::reserve(receiver, amount)
                .map_err(|_| Error::<T>::InsufficientFunds)?;
            // Self::deposit_event(...);
            Ok(().into())
        }

        /// Get if the bridge running
        pub fn is_bridge_running() -> bool {
            Self::bridge_status() == Status::Running
        }

        pub(crate) fn _update_exchange_rate(exchange_rate: TradingPrice) -> DispatchResult {
            // TODO: sanity check?
            <ExchangeRate<T>>::put(exchange_rate);
            let height = <frame_system::Pallet<T>>::block_number();
            <ExchangeRateUpdateTime<T>>::put(height);
            Ok(())
        }

        pub(crate) fn _check_exchange_rate_expired(now: BlockNumberFor<T>) {
            let last_update_block = Self::exchange_rate_update_time();
            let period = Self::exchange_rate_expired_period();
            if now - last_update_block > period {
                <BridgeErrorCodes<T>>::mutate(|codes| {
                    if !codes.contains(&ErrorCode::ExchangeRateExpired) {
                        codes.push(ErrorCode::ExchangeRateExpired);
                    }
                })
            }
        }
    }
}<|MERGE_RESOLUTION|>--- conflicted
+++ resolved
@@ -177,8 +177,6 @@
             Self::deposit_event(Event::<T>::OracleForceUpdated(oracles));
             Ok(().into())
         }
-<<<<<<< HEAD
-=======
 
         /// Update exchange rate by oracle
         #[pallet::weight(0)]
@@ -192,7 +190,6 @@
             Self::deposit_event(Event::<T>::ExchangeRateUpdated(sender, exchange_rate));
             Ok(().into())
         }
->>>>>>> 3ebd9bbb
     }
 
     /// Errors for assets module
