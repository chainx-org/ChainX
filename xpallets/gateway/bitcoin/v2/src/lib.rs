--- conflicted
+++ resolved
@@ -349,17 +349,12 @@
         ) -> DispatchResultWithPostInfo {
             let sender = ensure_signed(origin)?;
             Self::ensure_bridge_running()?;
-<<<<<<< HEAD
-=======
-            
             // Only allow requests of amount above above the minimum
             ensure!(
                 // this is the amount the vault will send (minus fee)
                 redeem_amount >= T::RedeemBtcDustValue::get(),
                 Error::<T>::AmountBelowDustAmount
             );
-
->>>>>>> 3c5f3b63
             ensure!(
                 redeem_amount <= Self::usable_xbtc_of(&sender),
                 Error::<T>::InsufficiantAssetsFunds
