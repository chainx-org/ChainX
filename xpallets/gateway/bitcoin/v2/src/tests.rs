--- conflicted
+++ resolved
@@ -326,10 +326,6 @@
         )
         .unwrap();
 
-<<<<<<< HEAD
-=======
-        Issue::request_issue(Origin::signed(2), 3, 1, 100).unwrap();
->>>>>>> 02013c09
         assert_err!(
             redeem::Pallet::<Test>::request_redeem(
                 Origin::signed(2),
@@ -340,22 +336,13 @@
             redeem::Error::<Test>::InsufficiantAssetsFunds
         );
 
-<<<<<<< HEAD
         assert_ok!(redeem::Pallet::<Test>::request_redeem(
-=======
-        t_register_btc().unwrap();
-        Issue::execute_issue(Origin::signed(2), 1, vec![], vec![], vec![]).unwrap();
-
-        // request redeem
-        assert_ok!(Redeem::request_redeem(
->>>>>>> 02013c09
             Origin::signed(2),
             1,
             1,
             "16meyfSoQV6twkAAxPe51RtMVz7PGRmWna".as_bytes().to_vec()
         ));
 
-<<<<<<< HEAD
 #[test]
 fn test_cancel_redeem() {
     use super::assets::types::TradingPrice;
@@ -465,17 +452,6 @@
             <<Test as xpallet_assets::Config>::Currency>::free_balance(1),
             10100
         ); //10000 + 10 * 10 = 1100
-=======
-        let vault = Vault::get_vault_by_id(&3).unwrap();
-        assert_eq!(vault.to_be_redeemed_tokens, 1);
-
-        let requester_locked_xbtc = xpallet_assets::Module::<Test>::asset_balance_of(
-            &2,
-            &BridgeTargetAssetId::get(),
-            xpallet_assets::AssetType::Locked,
-        );
-        assert_eq!(requester_locked_xbtc, 1);
->>>>>>> 02013c09
     })
 }
 
