--- conflicted
+++ resolved
@@ -1,6 +1,3 @@
-<<<<<<< HEAD
-#![cfg(test)]
-
 use sp_std::str::FromStr;
 
 use light_bitcoin::chain::Transaction;
@@ -8,12 +5,6 @@
 
 use sp_arithmetic::Percent;
 
-=======
-use light_bitcoin::chain::Transaction;
-
-use sp_arithmetic::Percent;
-
->>>>>>> 17af022f
 use frame_support::{
     assert_err, assert_ok,
     dispatch::{DispatchResult, DispatchResultWithPostInfo},
@@ -28,11 +19,7 @@
 use super::mock::*;
 
 fn t_register_vault(id: u64, collateral: u128, addr: &str) -> DispatchResultWithPostInfo {
-<<<<<<< HEAD
     Vault::register_vault(Origin::signed(id), collateral, addr.parse().unwrap())
-=======
-    Vault::register_vault(Origin::signed(id), collateral, addr.as_bytes().to_vec())
->>>>>>> 17af022f
 }
 
 fn t_register_btc() -> DispatchResult {
@@ -62,7 +49,6 @@
     })
     .execute_with(|| {
         assert_err!(
-<<<<<<< HEAD
             t_register_vault(1, 10000, "16meyfSoQV6twkAAxPe51RtMVz7PGRmWna"),
             assets::Error::<Test>::InsufficientFunds
         );
@@ -81,22 +67,6 @@
         );
         assert_err!(
             t_register_vault(2, 200, "3LrrqZ2LtZxAcroVaYKgM6yDeRszV2sY1r"),
-=======
-            t_register_vault(1, 10000, "test"),
-            assets::Error::<Test>::InsufficientFunds
-        );
-        assert_err!(
-            t_register_vault(1, 10, "test"),
-            vault::Error::<Test>::InsufficientVaultCollateralAmount
-        );
-        assert_ok!(t_register_vault(1, 200, "test"));
-        assert_err!(
-            t_register_vault(1, 200, "testuu"),
-            vault::Error::<Test>::VaultAlreadyRegistered
-        );
-        assert_err!(
-            t_register_vault(2, 200, "test"),
->>>>>>> 17af022f
             vault::Error::<Test>::BtcAddressOccupied
         );
     })
