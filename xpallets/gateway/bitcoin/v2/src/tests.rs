use sp_std::str::FromStr;

use light_bitcoin::chain::Transaction;
use light_bitcoin::keys::Address;

use sp_arithmetic::Percent;

use frame_support::traits::Hooks;
use frame_support::{
    assert_err, assert_ok,
    dispatch::{DispatchResult, DispatchResultWithPostInfo},
};
use frame_system::RawOrigin;

use super::assets::pallet as assets;
use super::issue::pallet as issue;
use super::redeem::pallet as redeem;
use super::vault::pallet as vault;

use super::mock::*;

fn t_register_vault(id: u64, collateral: u128, addr: &str) -> DispatchResultWithPostInfo {
    Vault::register_vault(Origin::signed(id), collateral, addr.as_bytes().to_vec())
}

fn run_to_block(index: u64) {
    while System::block_number() < index {
        Redeem::on_finalize(System::block_number());
        Assets::on_finalize(System::block_number());
        Vault::on_finalize(System::block_number());
        Issue::on_finalize(System::block_number());
        System::on_finalize(System::block_number());

        System::set_block_number(System::block_number() + 1);

        System::on_initialize(System::block_number());
        Issue::on_initialize(System::block_number());
        Vault::on_initialize(System::block_number());
        Assets::on_initialize(System::block_number());
        Redeem::on_initialize(System::block_number());
    }
}

fn t_register_btc() -> DispatchResult {
    type XAssetsRegistrar = xpallet_assets_registrar::Module<Test>;
    type XAssets = xpallet_assets::Module<Test>;
    let btc_asset = (
        xp_protocol::X_BTC,
        xpallet_assets_registrar::AssetInfo::new::<Test>(
            b"X-BTC".to_vec(),
            b"X-BTC".to_vec(),
            xpallet_assets_registrar::Chain::Bitcoin,
            8,
            b"ChainX's cross-chain Bitcoin".to_vec(),
        )
        .unwrap(),
        xpallet_assets::AssetRestrictions::empty(),
    );
    XAssetsRegistrar::register(RawOrigin::Root.into(), btc_asset.0, btc_asset.1, true, true)?;
    XAssets::set_asset_limit(RawOrigin::Root.into(), btc_asset.0, btc_asset.2)
}

#[test]
fn test_register_vault() {
    ExtBuilder::build(BuildConfig {
        minimium_vault_collateral: 100,
        ..Default::default()
    })
    .execute_with(|| {
        assert_err!(
            t_register_vault(1, 20000, "16meyfSoQV6twkAAxPe51RtMVz7PGRmWna"),
            assets::Error::<Test>::InsufficientFunds
        );
        assert_err!(
            t_register_vault(1, 10, "16meyfSoQV6twkAAxPe51RtMVz7PGRmWna"),
            vault::Error::<Test>::InsufficientVaultCollateralAmount
        );
        assert_ok!(t_register_vault(
            1,
            200,
            "16meyfSoQV6twkAAxPe51RtMVz7PGRmWna"
        ));
        assert_err!(
            t_register_vault(1, 200, "3LrrqZ2LtZxAcroVaYKgM6yDeRszV2sY1r"),
            vault::Error::<Test>::VaultAlreadyRegistered
        );
        assert_err!(
            t_register_vault(2, 200, "16meyfSoQV6twkAAxPe51RtMVz7PGRmWna"),
            vault::Error::<Test>::BtcAddressOccupied
        );
    })
}

#[test]
fn test_add_extra_collateral() {
    ExtBuilder::build(BuildConfig {
        minimium_vault_collateral: 100,
        ..Default::default()
    })
    .execute_with(|| {
        assert_err!(
            Vault::add_extra_collateral(Origin::signed(1), 100),
            vault::Error::<Test>::VaultNotFound
        );
        assert_ok!(t_register_vault(
            1,
            200,
            "16meyfSoQV6twkAAxPe51RtMVz7PGRmWna"
        ));
        assert_err!(
            Vault::add_extra_collateral(Origin::signed(1), 10000),
            assets::Error::<Test>::InsufficientFunds
        );
        assert_ok!(Vault::add_extra_collateral(Origin::signed(1), 100));
        let free_balance = Balances::free_balance(1);
        assert_eq!(free_balance, 9700);
    })
}

#[test]
fn test_update_exchange_rate() {
    use super::assets::types::TradingPrice;
    ExtBuilder::build(BuildConfig::default()).execute_with(|| {
        let exchange_rate = Assets::exchange_rate();
        assert_eq!(exchange_rate.price, 1);
        assert_eq!(exchange_rate.decimal, 3);

        let new_exchange_rate = TradingPrice {
            price: 100,
            decimal: 10,
        };

        assert_err!(
            Assets::update_exchange_rate(Origin::signed(2), new_exchange_rate.clone()),
            assets::Error::<Test>::OperationForbidden
        );
        assert_ok!(Assets::force_update_oracles(Origin::root(), vec![0]));
        assert_ok!(Assets::update_exchange_rate(
            Origin::signed(0),
            new_exchange_rate.clone()
        ));
        let exchange_rate = Assets::exchange_rate();
        assert_eq!(exchange_rate, new_exchange_rate);
    })
}

#[test]
fn test_bridge_needs_to_update_exchange_rate() {
    use crate::assets::types::{ErrorCode, Status, TradingPrice};
    ExtBuilder::build(BuildConfig::default()).execute_with(|| {
        assert_eq!(Assets::bridge_status(), Status::Running);

        assets::ExchangeRateExpiredPeriod::<Test>::put(2);
        Assets::force_update_exchange_rate(
            RawOrigin::Root.into(),
            TradingPrice {
                price: 1u128,
                decimal: 3u8,
            },
        )
        .unwrap();
        assert_eq!(Assets::bridge_status(), Status::Running);

        run_to_block(3);

        assert_eq!(
            Assets::bridge_status(),
            Status::Error(ErrorCode::EXCHANGE_RATE_EXPIRED)
        );

        Assets::force_update_exchange_rate(
            RawOrigin::Root.into(),
            TradingPrice {
                price: 1u128,
                decimal: 3u8,
            },
        )
        .unwrap();

        run_to_block(4);
        assert_eq!(Assets::bridge_status(), Status::Running);
    })
}

#[test]
fn test_issue_request() {
    use super::assets::types::TradingPrice;
    ExtBuilder::build(BuildConfig::default()).execute_with(|| {
        t_register_vault(3, 30000, "16meyfSoQV6twkAAxPe51RtMVz7PGRmWna").unwrap();
        Issue::update_expired_time(Origin::root(), 10u64).unwrap();
        Issue::update_griefing_fee(Origin::root(), Percent::from_parts(10)).unwrap();
        Assets::force_update_exchange_rate(
            Origin::root(),
            TradingPrice {
                price: 1,
                decimal: 2,
            },
        )
        .unwrap();

        // request
        assert_err!(
            Issue::request_issue(Origin::signed(2), 3, 1, 2),
            issue::Error::<Test>::InsufficientGriefingCollateral
        );
        assert_ok!(Issue::request_issue(Origin::signed(2), 3, 1, 300));
        // assert_err!(
        //     Issue::request_issue(Origin::signed(2), 3, 2, 400),
        //     issue::Error::<Test>::InsecureVault
        // );

        let reserved_balance = <<Test as xpallet_assets::Config>::Currency>::reserved_balance(2);
        assert_eq!(reserved_balance, 300);
        let issue_request = Issue::get_issue_request_by_id(1).unwrap();
        assert_eq!(issue_request.griefing_collateral, 300);
        assert_eq!(issue_request.requester, 2);
        assert_eq!(issue_request.vault, 3);
        assert_eq!(issue_request.open_time, 0);

        // check vault's token status
        let vault = Vault::get_vault_by_id(&issue_request.vault).unwrap();
        assert_eq!(vault.to_be_issued_tokens, issue_request.btc_amount);

        t_register_btc().unwrap();

        // execute issue_request
        assert_ok!(Issue::execute_issue(
            Origin::signed(1),
            1,
            vec![],
            vec![],
            vec![],
        ));
        let vault = Vault::get_vault_by_id(&issue_request.vault).unwrap();
        assert_eq!(vault.issued_tokens, issue_request.btc_amount);
        assert_eq!(vault.to_be_issued_tokens, 0);

        assert_err!(
            Issue::execute_issue(Origin::signed(1), 1, vec![], vec![], vec![],),
            issue::Error::<Test>::IssueRequestDealt
        );
    })
}

#[test]
fn test_cancel_issue_request() {
    ExtBuilder::build(BuildConfig::default()).execute_with(|| {
        issue::Pallet::<Test>::update_griefing_fee(RawOrigin::Root.into(), Percent::from_parts(10))
            .unwrap();
        issue::Pallet::<Test>::update_expired_time(RawOrigin::Root.into(), 10).unwrap();

        t_register_vault(3, 20000, "16meyfSoQV6twkAAxPe51RtMVz7PGRmWna").unwrap();
        Issue::request_issue(Origin::signed(1), 3, 1, 100).unwrap();

        System::set_block_number(5);
        assert_err!(
            Issue::cancel_issue(Origin::signed(1), 1),
            issue::Error::<Test>::IssueRequestNotExpired
        );

        System::set_block_number(20);
        assert_ok!(Issue::cancel_issue(Origin::signed(1), 1));

        assert_eq!(<assets::CurrencyOf<Test>>::reserved_balance(3), 17000);
        assert_eq!(<assets::CurrencyOf<Test>>::reserved_balance(1), 3000);
        assert_eq!(Balances::free_balance(1), 10000);
    })
}

// Basic function test cases.
#[test]
fn test_lock_collateral() {
    ExtBuilder::build(BuildConfig::default()).execute_with(|| {
        assert_ok!(Assets::lock_collateral(&1, 200));
        assert_eq!(<assets::CurrencyOf<Test>>::reserved_balance(1), 200);
        assert_err!(
            Assets::lock_collateral(&1, 100_000),
            assets::Error::<Test>::InsufficientFunds
        );
    });
}

#[test]
fn test_slash_collateral() {
    ExtBuilder::build(BuildConfig::default()).execute_with(|| {
        Assets::lock_collateral(&1, 200).unwrap();
        assert_err!(
            Assets::slash_collateral(&1, &2, 300),
            assets::Error::<Test>::InsufficientCollateral
        );
        assert_ok!(Assets::slash_collateral(&1, &2, 200));
        assert_eq!(<assets::CurrencyOf<Test>>::reserved_balance(1), 0);
        assert_eq!(<assets::CurrencyOf<Test>>::reserved_balance(2), 200);
    });
}

#[test]
fn test_release_collateral() {
    ExtBuilder::build(BuildConfig::default()).execute_with(|| {
        Assets::lock_collateral(&1, 200).unwrap();
        assert_eq!(<assets::CurrencyOf<Test>>::reserved_balance(1), 200);
        assert_ok!(Assets::release_collateral(&1, 200));
        assert_eq!(<assets::CurrencyOf<Test>>::reserved_balance(1), 0);
        assert_err!(
            assets::Pallet::<Test>::release_collateral(&1, 200),
            assets::Error::<Test>::InsufficientCollateral
        );
    })
}

#[test]
fn test_redeem_request() {
    use super::assets::types::TradingPrice;
    ExtBuilder::build(BuildConfig::default()).execute_with(|| {
        t_register_vault(3, 30000, "16meyfSoQV6twkAAxPe51RtMVz7PGRmWna").unwrap();
        Issue::update_expired_time(Origin::root(), 10u64).unwrap();
        Issue::update_griefing_fee(Origin::root(), Percent::from_parts(10)).unwrap();

        Assets::force_update_exchange_rate(
            Origin::root(),
            TradingPrice {
                price: 1,
                decimal: 2,
            },
        )
        .unwrap();

        Issue::request_issue(Origin::signed(2), 3, 1, 100).unwrap();

        assert_err!(
            redeem::Pallet::<Test>::request_redeem(
                Origin::signed(2),
                3,
                1000,
                "16meyfSoQV6twkAAxPe51RtMVz7PGRmWna".as_bytes().to_vec()
            ),
            redeem::Error::<Test>::InsufficiantAssetsFunds
        );

<<<<<<< HEAD
        assert_err!(
            redeem::Pallet::<Test>::request_redeem(
                Origin::signed(2),
                1,
                1,
                "16meyfSoQV6twkAAxPe51RtMVz7PGRmWna".as_bytes().to_vec()
            ),
            redeem::Error::<Test>::InsufficiantAssetsFunds
        );
=======
        t_register_btc().unwrap();
        Issue::execute_issue(Origin::signed(2), 1, vec![], vec![], Transaction::default()).unwrap();

        // request redeem
        assert_ok!(Redeem::request_redeem(
            Origin::signed(2),
            3,
            1,
            "16meyfSoQV6twkAAxPe51RtMVz7PGRmWna".parse().unwrap()
        ));
>>>>>>> 4a2d257f
    })
}

#[test]
fn test_liquidation_redeem() {
    use super::assets::types::TradingPrice;
    ExtBuilder::build(BuildConfig::default()).execute_with(|| {
        t_register_vault(1, 1000, "16meyfSoQV6twkAAxPe51RtMVz7PGRmWna").unwrap();
        Issue::update_expired_time(Origin::root(), 10u64).unwrap();
        Issue::update_griefing_fee(Origin::root(), Percent::from_parts(10)).unwrap();
        assets::Pallet::<Test>::force_update_exchange_rate(
            Origin::root(),
            TradingPrice {
                price: 1,
                decimal: 2,
            },
        )
        .unwrap();

        assert_ok!(Issue::request_issue(Origin::signed(2), 1, 1, 100));

        let reserved_balance = <<Test as xpallet_assets::Config>::Currency>::reserved_balance(2);
        assert_eq!(reserved_balance, 100);

        assert_err!(
            redeem::Pallet::<Test>::liquidation_redeem(Origin::signed(2), 1,),
            redeem::Error::<Test>::InsufficiantAssetsFunds
        );
    })
}

#[test]
fn test_calculate_required_collateral() {
    ExtBuilder::build(BuildConfig::default()).execute_with(|| {
        Issue::update_griefing_fee(Origin::root(), Percent::from_parts(10)).unwrap();
        assert_eq!(Issue::calculate_required_collateral(100).unwrap(), 10000);
    })
}

#[test]
fn test_calculate_collateral_ratio() {
    ExtBuilder::build(BuildConfig::default()).execute_with(|| {
        assert_ok!(Assets::calculate_collateral_ratio(10, 40000));
    })
}<|MERGE_RESOLUTION|>--- conflicted
+++ resolved
@@ -1,8 +1,3 @@
-use sp_std::str::FromStr;
-
-use light_bitcoin::chain::Transaction;
-use light_bitcoin::keys::Address;
-
 use sp_arithmetic::Percent;
 
 use frame_support::traits::Hooks;
@@ -337,28 +332,16 @@
             redeem::Error::<Test>::InsufficiantAssetsFunds
         );
 
-<<<<<<< HEAD
-        assert_err!(
-            redeem::Pallet::<Test>::request_redeem(
-                Origin::signed(2),
-                1,
-                1,
-                "16meyfSoQV6twkAAxPe51RtMVz7PGRmWna".as_bytes().to_vec()
-            ),
-            redeem::Error::<Test>::InsufficiantAssetsFunds
-        );
-=======
         t_register_btc().unwrap();
-        Issue::execute_issue(Origin::signed(2), 1, vec![], vec![], Transaction::default()).unwrap();
+        Issue::execute_issue(Origin::signed(2), 3, vec![], vec![], vec![]).unwrap();
 
         // request redeem
         assert_ok!(Redeem::request_redeem(
             Origin::signed(2),
             3,
             1,
-            "16meyfSoQV6twkAAxPe51RtMVz7PGRmWna".parse().unwrap()
-        ));
->>>>>>> 4a2d257f
+            "16meyfSoQV6twkAAxPe51RtMVz7PGRmWna".as_bytes().to_vec()
+        ));
     })
 }
 
