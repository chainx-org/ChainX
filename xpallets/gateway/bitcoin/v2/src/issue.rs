--- conflicted
+++ resolved
@@ -50,11 +50,7 @@
         Twox64Concat,
     };
     use frame_system::{
-<<<<<<< HEAD
-        ensure_signed,
-=======
         ensure_root, ensure_signed,
->>>>>>> 0ab0f5be
         pallet_prelude::{BlockNumberFor, OriginFor},
     };
 
