// Copyright 2019-2020 ChainX Project Authors. Licensed under GPL-3.0.

//! this module is for btc-bridge

#![cfg_attr(not(feature = "std"), no_std)]

pub mod header;
pub mod trustee;
pub mod tx;
mod types;
mod weight_info;

#[cfg(any(feature = "runtime-benchmarks", test))]
mod benchmarking;
#[cfg(test)]
mod mock;
#[cfg(test)]
mod tests;

use sp_runtime::{traits::Zero, SaturatedConversion};
use sp_std::prelude::*;

use frame_support::{
    decl_error, decl_event, decl_module, decl_storage,
    dispatch::{DispatchError, DispatchResult, DispatchResultWithPostInfo, PostDispatchInfo},
    ensure,
    traits::{EnsureOrigin, UnixTime},
    weights::Pays,
};
use frame_system::{ensure_root, ensure_signed};
use orml_utilities::with_transaction_result;

#[cfg(feature = "std")]
pub use light_bitcoin::primitives::h256_rev;
pub use light_bitcoin::{
    chain::BlockHeader as BtcHeader,
    keys::Network as BtcNetwork,
    primitives::{hash_rev, Compact, H256, H264},
};
use light_bitcoin::{
    chain::Transaction,
    keys::{Address, DisplayLayout},
    serialization::{deserialize, Reader},
};

use chainx_primitives::{AssetId, ReferralId};
use xp_gateway_common::AccountExtractor;
use xp_logging::{debug, error, info};
use xpallet_assets::{BalanceOf, Chain, ChainT, WithdrawalLimit};
use xpallet_gateway_common::{
    traits::{AddrBinding, ChannelBinding, TrusteeSession},
    trustees::bitcoin::BtcTrusteeAddrInfo,
};
use xpallet_support::{str, try_addr};

pub use self::types::{BtcAddress, BtcParams, BtcTxVerifier, BtcWithdrawalProposal};
use self::{
    trustee::get_trustee_address_pair,
    tx::remove_pending_deposit,
    types::{
        BtcDepositCache, BtcHeaderIndex, BtcHeaderInfo, BtcRelayedTx, BtcRelayedTxInfo,
        BtcTxResult, BtcTxState,
    },
    weight_info::WeightInfo,
};
<<<<<<< HEAD
=======
use crate::weight_info::WeightInfo;
use crate::{
    trustee::{get_last_trustee_address_pair, get_trustee_address_pair},
    tx::remove_pending_deposit,
};
>>>>>>> 6971691d

// syntactic sugar for native log.
#[macro_export]
macro_rules! native {
    ($level:tt, $patter:expr $(, $values:expr)* $(,)?) => {
        frame_support::debug::native::$level!(
            target: xp_logging::RUNTIME_TARGET,
            $patter $(, $values)*
        )
    };
}

pub trait Trait: xpallet_assets::Trait + xpallet_gateway_records::Trait {
    type Event: From<Event<Self>> + Into<<Self as frame_system::Trait>::Event>;
    type UnixTime: UnixTime;
    type AccountExtractor: AccountExtractor<Self::AccountId, ReferralId>;
    type TrusteeSessionProvider: TrusteeSession<Self::AccountId, BtcTrusteeAddrInfo>;
    type TrusteeOrigin: EnsureOrigin<Self::Origin, Success = Self::AccountId>;
    type Channel: ChannelBinding<Self::AccountId>;
    type AddrBinding: AddrBinding<Self::AccountId, BtcAddress>;
    type WeightInfo: WeightInfo;
}

decl_error! {
    /// Error for the XBridge Bitcoin module
    pub enum Error for Module<T: Trait> {
        /// parse base58 addr error
        InvalidBase58,
        /// load addr from bytes error
        InvalidAddr,
        /// can't find the best header in chain or it's invalid
        InvalidBestIndex,
        /// Invalid proof-of-work (Block hash does not satisfy nBits)
        InvalidPoW,
        /// Fork is too long to proceed
        AncientFork,
        /// Previous tx id not equal input point hash
        InvalidPrevTx,
        /// Futuristic timestamp
        HeaderFuturisticTimestamp,
        /// nBits do not match difficulty rules
        HeaderNBitsNotMatch,
        /// Unknown parent
        HeaderUnknownParent,
        /// Not Found
        HeaderNotFound,
        /// Ancient fork
        HeaderAncientFork,
        /// Header already exists
        ExistingHeader,
        /// Can't find previous header
        PrevHeaderNotExisted,
        /// Cannot deserialize the header or tx vec
        DeserializeErr,
        ///
        BadMerkleProof,
        /// The tx is not yet confirmed, i.e, the block of which is not confirmed.
        UnconfirmedTx,
        /// reject replay proccessed tx
        ReplayedTx,
        /// process tx failed
        ProcessTxFailed,
        /// withdraw tx not match expected tx
        MismatchedTx,
        /// invalid bitcoin address
        InvalidAddress,
        /// verify tx signature failed
        VerifySignFailed,
        /// invalid sign count in trustee withdrawal tx proposal
        InvalidSignCount,
        /// invalid bitcoin public key
        InvalidPublicKey,
        /// construct bad signature
        ConstructBadSign,
        /// Invalid signature
        BadSignature,
        /// Parse redeem script failed
        BadRedeemScript,
        /// not set trustee yet
        NotTrustee,
        /// duplicated pubkey for trustees
        DuplicatedKeys,
        /// can't generate multisig address
        GenerateMultisigFailed,
        /// invalid trustee count
        InvalidTrusteeCount,
        /// unexpected withdraw records count
        WroungWithdrawalCount,
        /// reject sig for current proposal
        RejectSig,
        /// no proposal for current withdrawal
        NoProposal,
        /// invalid proposal
        InvalidProposal,
        /// last proposal not finished yet
        NotFinishProposal,
        /// no withdrawal record for this id
        NoWithdrawalRecord,
    }
}

decl_event!(
    pub enum Event<T>
    where
        <T as frame_system::Trait>::AccountId,
        Balance = BalanceOf<T>
    {
        /// A Bitcoin header was validated and inserted. [btc_header_hash]
        HeaderInserted(H256),
        /// A Bitcoin transaction was processed. [tx_hash, block_hash, tx_state]
        TxProcessed(H256, H256, BtcTxState),
        /// An account deposited some token. [tx_hash, who, amount]
        Deposited(H256, AccountId, Balance),
        /// A list of withdrawal applications were processed successfully. [tx_hash, withdrawal_ids, total_withdrawn]
        Withdrawn(H256, Vec<u32>, Balance),
        /// A new record of unclaimed deposit. [tx_hash, btc_address]
        UnclaimedDeposit(H256, BtcAddress),
        /// A unclaimed deposit record was removed. [depositor, deposit_amount, tx_hash, btc_address]
        PendingDepositRemoved(AccountId, Balance, H256, BtcAddress),
        /// A new withdrawal proposal was created. [proposer, withdrawal_ids]
        WithdrawalProposalCreated(AccountId, Vec<u32>),
        /// A trustee voted/vetoed a withdrawal proposal. [trustee, vote_status]
        WithdrawalProposalVoted(AccountId, bool),
        /// A withdrawal proposal was dropped. [reject_count, total_count, withdrawal_ids]
        WithdrawalProposalDropped(u32, u32, Vec<u32>),
        /// The proposal has been processed successfully and is waiting for broadcasting. [tx_hash]
        WithdrawalProposalCompleted(H256),
        /// A fatal error happened during the withdrwal process. [tx_hash, proposal_hash]
        WithdrawalFatalErr(H256, H256),
    }
);

decl_storage! {
    trait Store for Module<T: Trait> as XGatewayBitcoin {
        /// best header info
        pub BestIndex get(fn best_index): BtcHeaderIndex;
        /// confirmed header info
        pub ConfirmedIndex get(fn confirmed_index): Option<BtcHeaderIndex>;
        /// block hash list for a height, include forked header hash
        pub BlockHashFor get(fn block_hash_for): map hasher(twox_64_concat) u32 => Vec<H256>;
        /// mark this blockhash is in mainchain
        pub MainChain get(fn main_chain): map hasher(identity) H256 => bool;
        /// all valid blockheader (include forked blockheader)
        pub Headers get(fn headers): map hasher(identity) H256 => Option<BtcHeaderInfo>;

        /// mark tx has been handled, in case re-handle this tx, and log handle result
        pub TxState get(fn tx_state): map hasher(identity) H256 => Option<BtcTxState>;
        /// unclaimed deposit info, addr => tx_hash, btc value,
        pub PendingDeposits get(fn pending_deposits): map hasher(blake2_128_concat) BtcAddress => Vec<BtcDepositCache>;

        /// withdrawal tx outs for account, tx_hash => outs ( out index => withdrawal account )
        pub WithdrawalProposal get(fn withdrawal_proposal): Option<BtcWithdrawalProposal<T::AccountId>>;

        /// get GenesisInfo (header, height)
        pub GenesisInfo get(fn genesis_info) config(): (BtcHeader, u32);
        /// get ParamsInfo from genesis_config
        pub ParamsInfo get(fn params_info) config(): BtcParams;
        ///  NetworkId for testnet or mainnet
        pub NetworkId get(fn network_id) config(): BtcNetwork;
        /// get ConfirmationNumber from genesis_config
        pub ConfirmationNumber get(fn confirmation_number) config(): u32;
        /// get BtcWithdrawalFee from genesis_config
        pub BtcWithdrawalFee get(fn btc_withdrawal_fee) config(): u64;
        /// min deposit value limit, default is 10w sotashi(0.001 BTC)
        pub BtcMinDeposit get(fn btc_min_deposit): u64 = 1 * 100000;
        /// max withdraw account count in bitcoin withdrawal transaction
        pub MaxWithdrawalCount get(fn max_withdrawal_count) config(): u32;

        Verifier get(fn verifier) config(): BtcTxVerifier;
    }
    add_extra_genesis {
        config(genesis_hash): H256;
        config(genesis_trustees): Vec<T::AccountId>;
        build(|config| {
            let genesis_hash = config.genesis_hash;
            let (genesis_header, genesis_height) = config.genesis_info;
            let genesis_index = BtcHeaderIndex {
                hash: genesis_hash,
                height: genesis_height,
            };
            let header_info = BtcHeaderInfo {
                header: genesis_header,
                height: genesis_height,
            };

            Headers::insert(&genesis_hash, header_info);
            BlockHashFor::insert(&genesis_index.height, vec![genesis_hash]);
            MainChain::insert(&genesis_hash, true);
            BestIndex::put(genesis_index);

            // init trustee (not this action should ha)
            if !config.genesis_trustees.is_empty() {
                T::TrusteeSessionProvider::genesis_trustee(Module::<T>::chain(), &config.genesis_trustees);
            }
        })
    }
}

decl_module! {
    pub struct Module<T: Trait> for enum Call where origin: T::Origin {
        type Error = Error<T>;
        fn deposit_event() = default;

        /// if use `BtcHeader` struct would export in metadata, cause complex in front-end
        #[weight = <T as Trait>::WeightInfo::push_header()]
        pub fn push_header(origin, header: Vec<u8>) -> DispatchResultWithPostInfo {
            let from = ensure_signed(origin)?;
            let header: BtcHeader = deserialize(header.as_slice()).map_err(|_| Error::<T>::DeserializeErr)?;
            debug!("[push_header] from:{:?}, header:{:?}", from, header);

            Self::apply_push_header(header)?;

            let post_info = PostDispatchInfo {
                actual_weight: Some(Zero::zero()),
                pays_fee: Pays::No,
            };
            Ok(post_info)
        }

        /// if use `RelayTx` struct would export in metadata, cause complex in front-end
        #[weight = <T as Trait>::WeightInfo::push_transaction()]
        pub fn push_transaction(
            origin,
            raw_tx: Vec<u8>,
            relayed_info: BtcRelayedTxInfo,
            prev_tx: Option<Vec<u8>>
        ) -> DispatchResultWithPostInfo {
            let _from = ensure_signed(origin)?;
            let raw_tx = Self::deserialize_tx(raw_tx.as_slice())?;
            let prev = if let Some(prev) = prev_tx {
                Some(Self::deserialize_tx(prev.as_slice())?)
            } else {
                None
            };
            let relay_tx = relayed_info.into_relayed_tx(raw_tx);
            native!(debug, "[push_transaction] from:{:?}, relay_tx:{:?}, prev:{:?}", _from, relay_tx, prev);

            Self::apply_push_transaction(relay_tx, prev)?;

            let post_info = PostDispatchInfo {
                actual_weight: Some(Zero::zero()),
                pays_fee: Pays::No,
            };
            Ok(post_info)
        }

        /// Trustee create a proposal for a withdrawal list. `tx` is the proposal withdrawal transaction.
        /// The `tx` would have a sign for current creator or do not have sign. if creator do not sign
        /// for this transaction, he could do `sign_withdraw_tx` later.
        #[weight = <T as Trait>::WeightInfo::create_withdraw_tx()]
        pub fn create_withdraw_tx(origin, withdrawal_id_list: Vec<u32>, tx: Vec<u8>) -> DispatchResult {
            let from = ensure_signed(origin)?;
            // commiter must in trustee list
            Self::ensure_trustee(&from)?;

            let tx = Self::deserialize_tx(tx.as_slice())?;
            native!(debug, "[create_withdraw_tx] from:{:?}, withdrawal list:{:?}, tx:{:?}", from, withdrawal_id_list, tx);

            Self::apply_create_withdraw(from, tx, withdrawal_id_list)?;
            Ok(())
        }

        /// Trustees sign a withdrawal proposal. If `tx` is None, means this trustee vote to reject
        /// this proposal. If `tx` is Some(), the inner part must be a valid transaction with this
        /// trustee signature.
        #[weight = <T as Trait>::WeightInfo::sign_withdraw_tx()]
        pub fn sign_withdraw_tx(origin, tx: Option<Vec<u8>>) -> DispatchResult {
            let from = ensure_signed(origin)?;
            Self::ensure_trustee(&from)?;

            let tx = if let Some(raw_tx) = tx {
                Some(Self::deserialize_tx(raw_tx.as_slice())?)
            } else {
                None
            };
            native!(debug, "[sign_withdraw_tx] from:{:?}, vote_tx:{:?}", from, tx);

            Self::apply_sig_withdraw(from, tx)?;
            Ok(())
        }

        /// Dangerous! Be careful to set BestIndex
        #[weight = <T as Trait>::WeightInfo::set_best_index()]
        pub fn set_best_index(origin, index: BtcHeaderIndex) -> DispatchResult {
            ensure_root(origin)?;
            BestIndex::put(index);
            Ok(())
        }

        /// Dangerous! Be careful to set ConfirmedIndex
        #[weight = <T as Trait>::WeightInfo::set_confirmed_index()]
        pub fn set_confirmed_index(origin, index: BtcHeaderIndex) -> DispatchResult {
            ensure_root(origin)?;
            ConfirmedIndex::put(index);
            Ok(())
        }

        /// Allow root or trustees could remove pending deposits for an address and decide whether
        /// deposit to an account id. if pass `None` to `who`, would just remove pendings, if pass
        /// Some, would deposit to this account id.
        #[weight = <T as Trait>::WeightInfo::remove_pending()]
        pub fn remove_pending(origin, addr: BtcAddress, who: Option<T::AccountId>) -> DispatchResult {
            T::TrusteeOrigin::try_origin(origin).map(|_| ()).or_else(ensure_root)?;

            if let Some(w) = who {
                remove_pending_deposit::<T>(&addr, &w);
            } else {
                info!("[remove_pending] Release pending deposit directly, not deposit to someone, addr:{:?}", str!(&addr));
                PendingDeposits::remove(&addr);
            }
            Ok(())
        }

        /// Dangerous! remove current withdrawal proposal directly. Please check business logic before
        /// do this operation.
        #[weight = <T as Trait>::WeightInfo::remove_proposal()]
        pub fn remove_proposal(origin) -> DispatchResult {
            ensure_root(origin)?;
            WithdrawalProposal::<T>::kill();
            Ok(())
        }

        /// Dangerous! force replace current withdrawal proposal transaction. Please check business
        /// logic before do this operation. Must make sure current proposal transaction is invalid
        /// (e.g. when created a proposal, the inputs are not in double spend state, but after other
        /// trustees finish signing, the inputs are in double spend due other case. Thus could create
        /// a new valid transaction which outputs same to current proposal to replace current proposal
        /// transaction.)
        #[weight = <T as Trait>::WeightInfo::force_replace_proposal_tx()]
        pub fn force_replace_proposal_tx(origin, tx: Vec<u8>) -> DispatchResult {
            T::TrusteeOrigin::try_origin(origin).map(|_| ()).or_else(ensure_root)?;
            let tx = Self::deserialize_tx(tx.as_slice())?;
            native!(debug, "[force_replace_proposal_tx] new_tx:{:?}", tx);
            Self::force_replace_withdraw_tx(tx)
        }

        /// Set bitcoin withdrawal fee
        #[weight = <T as Trait>::WeightInfo::set_btc_withdrawal_fee()]
        pub fn set_btc_withdrawal_fee(origin, #[compact] fee: u64) -> DispatchResult {
            T::TrusteeOrigin::try_origin(origin).map(|_| ()).or_else(ensure_root)?;
            BtcWithdrawalFee::put(fee);
            Ok(())
        }

        /// Set bitcoin deposit limit
        #[weight = <T as Trait>::WeightInfo::set_btc_deposit_limit()]
        pub fn set_btc_deposit_limit(origin, #[compact] value: u64) -> DispatchResult {
            T::TrusteeOrigin::try_origin(origin).map(|_| ()).or_else(ensure_root)?;
            BtcMinDeposit::put(value);
            Ok(())
        }
    }
}

impl<T: Trait> ChainT<BalanceOf<T>> for Module<T> {
    const ASSET_ID: AssetId = xp_protocol::X_BTC;

    fn chain() -> Chain {
        Chain::Bitcoin
    }

    fn check_addr(addr: &[u8], _: &[u8]) -> DispatchResult {
        // this addr is base58 addr
        let address = Self::verify_btc_address(addr).map_err(|err| {
            error!(
                "[verify_btc_address] Verify failed, error:{:?}, source addr:{:?}",
                err,
                try_addr!(addr)
            );
            err
        })?;

        match get_trustee_address_pair::<T>() {
            Ok((hot_addr, cold_addr)) => {
                // do not allow withdraw from trustee address
                if address == hot_addr || address == cold_addr {
                    return Err(Error::<T>::InvalidAddress.into());
                }
            }
            Err(err) => {
                error!("[check_addr] Can not get trustee addr:{:?}", err);
            }
        }

        Ok(())
    }

    fn withdrawal_limit(
        asset_id: &AssetId,
    ) -> Result<WithdrawalLimit<BalanceOf<T>>, DispatchError> {
        if *asset_id != Self::ASSET_ID {
            return Err(xpallet_assets::Error::<T>::ActionNotAllowed.into());
        }
        let fee = Self::btc_withdrawal_fee().saturated_into();
        let limit = WithdrawalLimit::<BalanceOf<T>> {
            minimal_withdrawal: fee * 3.saturated_into() / 2.saturated_into(),
            fee,
        };
        Ok(limit)
    }
}

impl<T: Trait> Module<T> {
    pub fn verify_btc_address(data: &[u8]) -> Result<Address, DispatchError> {
        let r = bs58::decode(data)
            .into_vec()
            .map_err(|_| Error::<T>::InvalidBase58)?;
        let addr = Address::from_layout(&r).map_err(|_| Error::<T>::InvalidAddr)?;
        Ok(addr)
    }

    /// Helper function for deserializing the slice of raw tx.
    #[inline]
    fn deserialize_tx(input: &[u8]) -> Result<Transaction, Error<T>> {
        deserialize(Reader::new(input)).map_err(|_| Error::<T>::DeserializeErr)
    }

    fn apply_push_header(header: BtcHeader) -> DispatchResult {
        // current should not exist
        if Self::headers(&header.hash()).is_some() {
            error!(
                "[apply_push_header] The BTC header already exists, hash:{:?}",
                header.hash()
            );
            return Err(Error::<T>::ExistingHeader.into());
        }
        // prev header should exist, thus we reject orphan block
        let prev_info = Self::headers(header.previous_header_hash).ok_or_else(|| {
            native!(
                error,
                "[check_prev_and_convert] Can not find prev header, current header:{:?}",
                header
            );
            Error::<T>::PrevHeaderNotExisted
        })?;

        // convert btc header to self header info
        let header_info = BtcHeaderInfo {
            header,
            height: prev_info.height + 1,
        };
        // check header
        let header_verifier = header::HeaderVerifier::new::<T>(&header_info);
        header_verifier.check::<T>()?;

        with_transaction_result(|| {
            // insert into storage
            let hash = header_info.header.hash();
            // insert valid header into storage
            Headers::insert(&hash, header_info.clone());
            // storage height => block list (contains forked header hash)
            BlockHashFor::mutate(header_info.height, |v| {
                if !v.contains(&hash) {
                    v.push(hash);
                }
            });

            debug!(
                "[apply_push_header] Verify successfully, insert header to storage [height:{}, hash:{:?}, all hashes of the height:{:?}]",
                header_info.height,
                hash,
                Self::block_hash_for(header_info.height)
            );

            let best_index = Self::best_index();

            if header_info.height > best_index.height {
                // new best index
                let new_best_index = BtcHeaderIndex {
                    hash,
                    height: header_info.height,
                };
                // note update_confirmed_header would mutate other storage depend on BlockHashFor
                let confirmed_index = header::update_confirmed_header::<T>(&header_info);
                info!(
                    "[apply_push_header] Update new height:{}, hash:{:?}, confirm:{:?}",
                    header_info.height, hash, confirmed_index
                );
                // change new best index
                BestIndex::put(new_best_index);
            } else {
                // forked chain
                info!(
                    "[apply_push_header] Best index {} larger than this height {}",
                    best_index.height, header_info.height
                );
                header::check_confirmed_header::<T>(&header_info)?;
            };
            Self::deposit_event(Event::<T>::HeaderInserted(hash));
            Ok(())
        })
    }

    fn apply_push_transaction(tx: BtcRelayedTx, prev: Option<Transaction>) -> DispatchResult {
        let tx_hash = tx.raw.hash();
        let block_hash = tx.block_hash;
        let header_info = Module::<T>::headers(&tx.block_hash).ok_or_else(|| {
            error!(
                "[apply_push_transaction] Tx's block header ({:?}) must exist before",
                block_hash
            );
            "Tx's block header must already exist"
        })?;
        let merkle_root = header_info.header.merkle_root_hash;
        // verify, check merkle proof
        tx::validate_transaction::<T>(&tx, merkle_root, prev.as_ref())?;

        // ensure the tx should belong to the main chain, means should submit mainchain tx,
        // e.g. a tx may be packed in main chain block, and forked chain block, only submit main chain tx
        // could pass the verify.
        ensure!(Self::main_chain(&tx.block_hash), Error::<T>::UnconfirmedTx);
        // if ConfirmedIndex not set, due to confirm height not beyond genesis height
        let confirmed = Self::confirmed_index().ok_or(Error::<T>::UnconfirmedTx)?;
        let height = header_info.height;
        if height > confirmed.height {
            error!(
                "[apply_push_transaction] Receive an unconfirmed tx (height:{}, hash:{:?}), confirmed index (height:{}, hash:{:?})", 
                height, tx_hash, confirmed.height, confirmed.hash
            );
            return Err(Error::<T>::UnconfirmedTx.into());
        }
        // check whether replayed tx has been processed, just process failed and not processed tx;
        match Self::tx_state(&tx_hash) {
            None => { /* do nothing */ }
            Some(state) => {
                if state.result == BtcTxResult::Success {
                    error!(
                        "[apply_push_transaction] Reject processed tx (hash:{:?}, type:{:?}, result:{:?})", 
                        tx_hash, state.tx_type, state.result
                    );
                    return Err(Error::<T>::ReplayedTx.into());
                }
            }
        }

        let network = Module::<T>::network_id();
        let min_deposit = Module::<T>::btc_min_deposit();
        let current_trustee_pair = get_trustee_address_pair::<T>()?;
        let previous_trustee_pair = get_last_trustee_address_pair::<T>().ok();
        let state = tx::process_tx::<T>(
            tx.raw,
            prev,
            network,
            min_deposit,
            current_trustee_pair,
            previous_trustee_pair,
        );
        TxState::insert(&tx_hash, state);
        Self::deposit_event(Event::<T>::TxProcessed(tx_hash, block_hash, state));
        match state.result {
            BtcTxResult::Success => Ok(()),
            BtcTxResult::Failure => Err(Error::<T>::ProcessTxFailed.into()),
        }
    }
}<|MERGE_RESOLUTION|>--- conflicted
+++ resolved
@@ -55,7 +55,7 @@
 
 pub use self::types::{BtcAddress, BtcParams, BtcTxVerifier, BtcWithdrawalProposal};
 use self::{
-    trustee::get_trustee_address_pair,
+    trustee::{get_last_trustee_address_pair, get_trustee_address_pair},
     tx::remove_pending_deposit,
     types::{
         BtcDepositCache, BtcHeaderIndex, BtcHeaderInfo, BtcRelayedTx, BtcRelayedTxInfo,
@@ -63,14 +63,6 @@
     },
     weight_info::WeightInfo,
 };
-<<<<<<< HEAD
-=======
-use crate::weight_info::WeightInfo;
-use crate::{
-    trustee::{get_last_trustee_address_pair, get_trustee_address_pair},
-    tx::remove_pending_deposit,
-};
->>>>>>> 6971691d
 
 // syntactic sugar for native log.
 #[macro_export]
