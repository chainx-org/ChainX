--- conflicted
+++ resolved
@@ -55,11 +55,7 @@
 
 #[inline]
 pub fn get_current_trustee_address_pair<T: Trait>() -> Result<(Address, Address), DispatchError> {
-<<<<<<< HEAD
-    trustee_addr_info_pair::<T>().map(|(hot_info, cold_info)| {
-=======
     current_trustee_addr_pair::<T>().map(|(hot_info, cold_info)| {
->>>>>>> c692fdaf
         (
             Module::<T>::verify_btc_address(&hot_info.addr)
                 .expect("should not parse error from storage data; qed"),
