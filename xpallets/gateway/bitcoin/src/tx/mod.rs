--- conflicted
+++ resolved
@@ -1,30 +1,15 @@
 // Copyright 2019-2020 ChainX Project Authors. Licensed under GPL-3.0.
 
 mod secp256k1_verifier;
-<<<<<<< HEAD
-// pub mod utils;
 pub mod validator;
 
-use frame_support::{
-    debug::native,
-    dispatch::{DispatchError, DispatchResult},
-    StorageMap, StorageValue,
-};
-=======
-pub mod validator;
-
 use frame_support::{debug::native, dispatch::DispatchResult, StorageMap, StorageValue};
->>>>>>> 6971691d
 use sp_runtime::{traits::Zero, SaturatedConversion};
 use sp_std::prelude::*;
 
 use light_bitcoin::{
     chain::Transaction,
-<<<<<<< HEAD
-    keys::{Address, DisplayLayout},
-=======
     keys::{Address, DisplayLayout, Network},
->>>>>>> 6971691d
     primitives::{hash_rev, H256},
 };
 
@@ -39,10 +24,6 @@
 pub use self::validator::validate_transaction;
 use crate::{
     native,
-<<<<<<< HEAD
-    trustee::{get_last_trustee_address_pair, get_trustee_address_pair},
-=======
->>>>>>> 6971691d
     types::{AccountInfo, BtcAddress, BtcDepositCache, BtcTxResult, BtcTxState},
     BalanceOf, Error, Event, Module, PendingDeposits, Trait, WithdrawalProposal,
 };
@@ -50,20 +31,11 @@
 pub fn process_tx<T: Trait>(
     tx: Transaction,
     prev_tx: Option<Transaction>,
-<<<<<<< HEAD
-) -> Result<BtcTxState, DispatchError> {
-    let network = Module::<T>::network_id();
-    let min_deposit = Module::<T>::btc_min_deposit();
-    let current_trustee_pair = get_trustee_address_pair::<T>()?;
-    let previous_trustee_pair = get_last_trustee_address_pair::<T>().ok();
-
-=======
     network: Network,
     min_deposit: u64,
     current_trustee_pair: (Address, Address),
     previous_trustee_pair: Option<(Address, Address)>,
 ) -> BtcTxState {
->>>>>>> 6971691d
     let btc_tx_detector = BtcTxTypeDetector::new(
         network,
         min_deposit,
@@ -80,12 +52,12 @@
     let result = match meta_type {
         BtcTxMetaType::<_>::Deposit(deposit_info) => deposit::<T>(tx.hash(), deposit_info),
         BtcTxMetaType::<_>::Withdrawal => withdraw::<T>(tx),
-<<<<<<< HEAD
         BtcTxMetaType::HotAndCold | BtcTxMetaType::TrusteeTransition => BtcTxResult::Success,
         // mark Irrelevance be Failure so that it could be replayed in the future
         BtcTxMetaType::<_>::Irrelevance => BtcTxResult::Failure,
     };
-    Ok(BtcTxState { tx_type, result })
+
+    BtcTxState { tx_type, result }
 }
 
 fn deposit<T: Trait>(txid: H256, deposit_info: BtcDepositInfo<T::AccountId>) -> BtcTxResult {
@@ -113,54 +85,6 @@
             match T::AddrBinding::get_binding(Module::<T>::chain(), addr_bytes) {
                 Some(account) => AccountInfo::Account((account, None)),
                 None => AccountInfo::Address(input_addr),
-=======
-        // mark `Irrelevance` be `Failure` so that it could be replayed in the future
-        BtcTxMetaType::<_>::Irrelevance => BtcTxResult::Failure,
-        BtcTxMetaType::HotAndCold | BtcTxMetaType::TrusteeTransition => BtcTxResult::Success,
-    };
-
-    BtcTxState { tx_type, result }
-}
-
-fn deposit<T: Trait>(hash: H256, deposit_info: BtcDepositInfo<T::AccountId>) -> BtcTxResult {
-    if deposit_info.op_return.is_none() && deposit_info.input_addr.is_none() {
-        warn!("[deposit] Process a deposit tx ({:?}) but do not have valid opreturn & not have input addr", hash_rev(hash));
-        return BtcTxResult::Failure;
-    }
-
-    let account_info = match deposit_info.op_return {
-        Some((account, referral)) => {
-            if let Some(addr) = deposit_info.input_addr {
-                let addr = addr2vecu8(&addr);
-                // remove old unbinding deposit info
-                remove_pending_deposit::<T>(&addr, &account);
-                // update or override binding info
-                T::AddrBinding::update_binding(Module::<T>::chain(), addr, account.clone());
-            } else {
-                // no input addr
-                debug!(
-                    "[deposit] Deposit tx ({:?}) has no input addr, but has opreturn, who:{:?}",
-                    hash, account
-                );
-            }
-            AccountInfo::<T::AccountId>::Account((account, referral))
-        }
-        None => {
-            if let Some(addr) = deposit_info.input_addr {
-                // no opreturn, use addr to get accountid
-                let addr_bytes = addr2vecu8(&addr);
-                match T::AddrBinding::get_binding(Module::<T>::chain(), addr_bytes) {
-                    Some(account) => AccountInfo::Account((account, None)),
-                    None => AccountInfo::Address(addr),
-                }
-            } else {
-                // should not meet this branch, due it's handled before, it's unreachable
-                error!(
-                    "[deposit] The deposit tx ({:?}) has no input addr and opreturn",
-                    hash_rev(hash)
-                );
-                return BtcTxResult::Failure;
->>>>>>> 6971691d
             }
         }
         (None, None) => {
@@ -173,7 +97,6 @@
     };
 
     match account_info {
-<<<<<<< HEAD
         AccountInfo::<_>::Account((account, referral)) => {
             T::Channel::update_binding(&<Module<T> as ChainT<_>>::ASSET_ID, &account, referral);
             match deposit_token::<T>(txid, &account, deposit_info.deposit_value) {
@@ -195,31 +118,6 @@
                 "[deposit] Deposit tx ({:?}) into pending, addr:{:?}, balance:{}",
                 hash_rev(txid),
                 str!(addr2vecu8(&input_addr)),
-=======
-        AccountInfo::<_>::Account((accountid, channel_name)) => {
-            T::Channel::update_binding(
-                &<Module<T> as ChainT<_>>::ASSET_ID,
-                &accountid,
-                channel_name,
-            );
-
-            if deposit_token::<T>(hash, &accountid, deposit_info.deposit_value).is_err() {
-                return BtcTxResult::Failure;
-            }
-            info!(
-                "[deposit] Deposit tx ({:?}) success, who:{:?}, balance:{}",
-                hash_rev(hash),
-                accountid,
-                deposit_info.deposit_value
-            );
-        }
-        AccountInfo::<_>::Address(addr) => {
-            insert_pending_deposit::<T>(&addr, hash, deposit_info.deposit_value);
-            info!(
-                "[deposit] Deposit tx ({:?}) into pending, addr:{:?}, balance:{}",
-                hash_rev(hash),
-                str!(addr2vecu8(&addr)),
->>>>>>> 6971691d
                 deposit_info.deposit_value
             );
             BtcTxResult::Success
