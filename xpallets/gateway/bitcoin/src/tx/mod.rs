// Copyright 2019-2020 ChainX Project Authors. Licensed under GPL-3.0.

mod secp256k1_verifier;
pub mod validator;

use frame_support::{debug::native, dispatch::DispatchResult, StorageMap, StorageValue};
use sp_runtime::{traits::Zero, SaturatedConversion};
use sp_std::prelude::*;

use light_bitcoin::{
    chain::Transaction,
    keys::{Address, DisplayLayout, Network},
    primitives::{hash_rev, H256},
};

use chainx_primitives::AssetId;
use xp_gateway_bitcoin::{BtcDepositInfo, BtcTxMetaType, BtcTxTypeDetector};
use xp_gateway_common::AccountExtractor;
use xp_logging::{debug, error, info, warn};
use xpallet_assets::ChainT;
use xpallet_gateway_common::traits::{AddrBinding, ChannelBinding};
use xpallet_support::str;

pub use self::validator::validate_transaction;
use crate::{
    native,
    types::{AccountInfo, BtcAddress, BtcDepositCache, BtcTxResult, BtcTxState},
    BalanceOf, Error, Event, Module, PendingDeposits, Trait, WithdrawalProposal,
};

pub fn process_tx<T: Trait>(
    tx: Transaction,
    prev_tx: Option<Transaction>,
    network: Network,
    min_deposit: u64,
    current_trustee_pair: (Address, Address),
    previous_trustee_pair: Option<(Address, Address)>,
) -> BtcTxState {
    let btc_tx_detector = BtcTxTypeDetector::new(
        network,
        min_deposit,
        current_trustee_pair,
        previous_trustee_pair,
    );
    let meta_type = btc_tx_detector.detect_transaction_type::<T::AccountId, _>(
        &tx,
        prev_tx.as_ref(),
        T::AccountExtractor::extract_account,
    );

    let tx_type = meta_type.ref_into();
    let result = match meta_type {
        BtcTxMetaType::<_>::Deposit(deposit_info) => deposit::<T>(tx.hash(), deposit_info),
        BtcTxMetaType::<_>::Withdrawal => withdraw::<T>(tx),
        BtcTxMetaType::HotAndCold | BtcTxMetaType::TrusteeTransition => BtcTxResult::Success,
<<<<<<< HEAD
        // mark Irrelevance be Failure so that it could be replayed in the future
=======
        // mark `Irrelevance` be `Failure` so that it could be replayed in the future
>>>>>>> e8210e2e
        BtcTxMetaType::<_>::Irrelevance => BtcTxResult::Failure,
    };

    BtcTxState { tx_type, result }
}

fn deposit<T: Trait>(txid: H256, deposit_info: BtcDepositInfo<T::AccountId>) -> BtcTxResult {
    let account_info = match (deposit_info.op_return, deposit_info.input_addr) {
        (Some((account, referral)), Some(input_addr)) => {
            let input_addr = addr2vecu8(&input_addr);
            // remove old unbinding deposit info
            remove_pending_deposit::<T>(&input_addr, &account);
            // update or override binding info
            T::AddrBinding::update_binding(Module::<T>::chain(), input_addr, account.clone());
            AccountInfo::<T::AccountId>::Account((account, referral))
        }
        (Some((account, referral)), None) => {
            // has opreturn but no input addr
            debug!(
                "[deposit] Deposit tx ({:?}) has no input addr, but has opreturn, who:{:?}",
                hash_rev(txid),
                account
            );
            AccountInfo::<T::AccountId>::Account((account, referral))
        }
        (None, Some(input_addr)) => {
            // no opreturn but have input addr, use input addr to get accountid
            let addr_bytes = addr2vecu8(&input_addr);
            match T::AddrBinding::get_binding(Module::<T>::chain(), addr_bytes) {
                Some(account) => AccountInfo::Account((account, None)),
                None => AccountInfo::Address(input_addr),
            }
        }
        (None, None) => {
            warn!(
                "[deposit] Process deposit tx ({:?}) but missing valid opreturn and input addr",
                hash_rev(txid)
            );
            return BtcTxResult::Failure;
        }
    };

    match account_info {
        AccountInfo::<_>::Account((account, referral)) => {
            T::Channel::update_binding(&<Module<T> as ChainT<_>>::ASSET_ID, &account, referral);
            match deposit_token::<T>(txid, &account, deposit_info.deposit_value) {
                Ok(_) => {
                    info!(
                        "[deposit] Deposit tx ({:?}) success, who:{:?}, balance:{}",
                        hash_rev(txid),
                        account,
                        deposit_info.deposit_value
                    );
                    BtcTxResult::Success
                }
                Err(_) => BtcTxResult::Failure,
            }
        }
        AccountInfo::<_>::Address(input_addr) => {
            insert_pending_deposit::<T>(&input_addr, txid, deposit_info.deposit_value);
            info!(
                "[deposit] Deposit tx ({:?}) into pending, addr:{:?}, balance:{}",
                hash_rev(txid),
                str!(addr2vecu8(&input_addr)),
                deposit_info.deposit_value
            );
            BtcTxResult::Success
        }
    }
}

fn deposit_token<T: Trait>(txid: H256, who: &T::AccountId, balance: u64) -> DispatchResult {
    let id: AssetId = <Module<T> as ChainT<_>>::ASSET_ID;

    let value: BalanceOf<T> = balance.saturated_into();
    match <xpallet_gateway_records::Module<T>>::deposit(&who, id, value) {
        Ok(()) => {
            Module::<T>::deposit_event(Event::<T>::Deposited(txid, who.clone(), value));
            Ok(())
        }
        Err(err) => {
            error!(
                "[deposit_token] Deposit error:{:?}, must use root to fix it",
                err
            );
            Err(err.into())
        }
    }
}

pub fn remove_pending_deposit<T: Trait>(input_address: &BtcAddress, who: &T::AccountId) {
    // notice this would delete this cache
    let records = PendingDeposits::take(input_address);
    for record in records {
        // ignore error
        let _ = deposit_token::<T>(record.txid, who, record.balance);
        info!(
            "[remove_pending_deposit] Use pending info to re-deposit, who:{:?}, balance:{}, cached_tx:{:?}",
            who, record.balance, record.txid,
        );

        Module::<T>::deposit_event(Event::<T>::PendingDepositRemoved(
            who.clone(),
            record.balance.saturated_into(),
            record.txid,
            input_address.clone(),
        ));
    }
}

fn insert_pending_deposit<T: Trait>(input_address: &Address, txid: H256, balance: u64) {
    let addr_bytes = addr2vecu8(input_address);

    let cache = BtcDepositCache { txid, balance };

    PendingDeposits::mutate(&addr_bytes, |list| {
        if !list.contains(&cache) {
            native::debug!(
                target: xp_logging::RUNTIME_TARGET,
                "[insert_pending_deposit] Add pending deposit, address:{:?}, txhash:{:?}, balance:{}",
                str!(addr_bytes),
                txid,
                balance
            );
            list.push(cache);

            Module::<T>::deposit_event(Event::<T>::UnclaimedDeposit(txid, addr_bytes.clone()));
        }
    });
}

fn withdraw<T: Trait>(tx: Transaction) -> BtcTxResult {
    if let Some(proposal) = WithdrawalProposal::<T>::take() {
        native::debug!(
            target: xp_logging::RUNTIME_TARGET,
            "[withdraw] Withdraw tx {:?}, proposal:{:?}",
            proposal,
            tx
        );
        let proposal_hash = proposal.tx.hash();
        let tx_hash = tx.hash();

        if proposal_hash == tx_hash {
            let mut total = BalanceOf::<T>::zero();
            for number in proposal.withdrawal_id_list.iter() {
                // just for event record
                let withdraw_balance =
                    xpallet_gateway_records::Module::<T>::pending_withdrawals(number)
                        .map(|record| record.balance())
                        .unwrap_or(BalanceOf::<T>::zero());
                total += withdraw_balance;

                match xpallet_gateway_records::Module::<T>::finish_withdrawal(*number, None) {
                    Ok(_) => {
                        info!("[withdraw] Withdrawal ({}) completion", *number);
                    }
                    Err(err) => {
                        error!(
                            "[withdraw] Withdrawal ({}) error:{:?}, must use root to fix it",
                            *number, err
                        );
                    }
                }
            }

            let btc_withdrawal_fee = Module::<T>::btc_withdrawal_fee();
            // real withdraw value would reduce withdraw_fee
            total -=
                (proposal.withdrawal_id_list.len() as u64 * btc_withdrawal_fee).saturated_into();
            Module::<T>::deposit_event(Event::<T>::Withdrawn(
                tx_hash,
                proposal.withdrawal_id_list,
                total,
            ));
            BtcTxResult::Success
        } else {
            error!(
                "[withdraw] Withdraw error: mismatch (tx_hash:{:?}, proposal_hash:{:?}), id_list:{:?}, must use root to fix it",
                tx_hash, proposal_hash, proposal.withdrawal_id_list
            );
            // re-store proposal into storage.
            WithdrawalProposal::<T>::put(proposal);

            Module::<T>::deposit_event(Event::<T>::WithdrawalFatalErr(proposal_hash, tx_hash));
            BtcTxResult::Failure
        }
    } else {
        error!(
            "[withdraw] Withdrawal error: proposal is EMPTY (tx_hash:{:?}), but receive a withdrawal tx, must use root to fix it",
            tx.hash()
        );
        // no proposal, but find a withdraw tx, it's a fatal error in withdrawal
        Module::<T>::deposit_event(Event::<T>::WithdrawalFatalErr(
            tx.hash(),
            Default::default(),
        ));

        BtcTxResult::Failure
    }
}

/// Returns Ok if `tx1` and `tx2` are the same transaction.
pub fn ensure_identical<T: Trait>(tx1: &Transaction, tx2: &Transaction) -> DispatchResult {
    if tx1.version == tx2.version
        && tx1.outputs == tx2.outputs
        && tx1.lock_time == tx2.lock_time
        && tx1.inputs.len() == tx2.inputs.len()
    {
        for i in 0..tx1.inputs.len() {
            if tx1.inputs[i].previous_output != tx2.inputs[i].previous_output
                || tx1.inputs[i].sequence != tx2.inputs[i].sequence
            {
                native!(
                    error,
                    "[ensure_identical] Tx1 is different to Tx2, tx1:{:?}, tx2:{:?}",
                    tx1,
                    tx2
                );
                return Err(Error::<T>::MismatchedTx.into());
            }
        }
        return Ok(());
    }
    native!(
        error,
        "The transaction text does not match the original text to be signed",
    );
    Err(Error::<T>::MismatchedTx.into())
}

#[inline]
pub fn addr2vecu8(addr: &Address) -> Vec<u8> {
    bs58::encode(&*addr.layout()).into_vec()
}<|MERGE_RESOLUTION|>--- conflicted
+++ resolved
@@ -53,11 +53,7 @@
         BtcTxMetaType::<_>::Deposit(deposit_info) => deposit::<T>(tx.hash(), deposit_info),
         BtcTxMetaType::<_>::Withdrawal => withdraw::<T>(tx),
         BtcTxMetaType::HotAndCold | BtcTxMetaType::TrusteeTransition => BtcTxResult::Success,
-<<<<<<< HEAD
-        // mark Irrelevance be Failure so that it could be replayed in the future
-=======
         // mark `Irrelevance` be `Failure` so that it could be replayed in the future
->>>>>>> e8210e2e
         BtcTxMetaType::<_>::Irrelevance => BtcTxResult::Failure,
     };
 
