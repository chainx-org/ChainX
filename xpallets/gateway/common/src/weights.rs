--- conflicted
+++ resolved
@@ -2,11 +2,7 @@
 
 //! Weights for xpallet_gateway_common
 //! THIS FILE WAS AUTO-GENERATED USING THE SUBSTRATE BENCHMARK CLI VERSION 2.0.0
-<<<<<<< HEAD
-//! DATE: 2020-12-01, STEPS: [50, ], REPEAT: 20, LOW RANGE: [], HIGH RANGE: []
-=======
 //! DATE: 2020-12-07, STEPS: [50, ], REPEAT: 20, LOW RANGE: [], HIGH RANGE: []
->>>>>>> b2c274b8
 //! EXECUTION: Some(Wasm), WASM-EXECUTION: Compiled, CHAIN: Some("benchmarks"), DB CACHE: 128
 
 // Executed Command:
@@ -47,20 +43,12 @@
 pub struct SubstrateWeight<T>(PhantomData<T>);
 impl<T: frame_system::Trait> WeightInfo for SubstrateWeight<T> {
     fn withdraw() -> Weight {
-<<<<<<< HEAD
-        (221_669_000 as Weight)
-=======
         (226_245_000 as Weight)
->>>>>>> b2c274b8
             .saturating_add(T::DbWeight::get().reads(10 as Weight))
             .saturating_add(T::DbWeight::get().writes(6 as Weight))
     }
     fn cancel_withdrawal() -> Weight {
-<<<<<<< HEAD
-        (125_767_000 as Weight)
-=======
         (130_921_000 as Weight)
->>>>>>> b2c274b8
             .saturating_add(T::DbWeight::get().reads(6 as Weight))
             .saturating_add(T::DbWeight::get().writes(4 as Weight))
     }
@@ -75,46 +63,27 @@
             .saturating_add(T::DbWeight::get().writes(3 as Weight))
     }
     fn set_withdrawal_state() -> Weight {
-<<<<<<< HEAD
-        (200_095_000 as Weight)
-=======
         (217_002_000 as Weight)
->>>>>>> b2c274b8
             .saturating_add(T::DbWeight::get().reads(11 as Weight))
             .saturating_add(T::DbWeight::get().writes(6 as Weight))
     }
     fn set_trustee_info_config() -> Weight {
-<<<<<<< HEAD
-        (5_726_000 as Weight).saturating_add(T::DbWeight::get().writes(1 as Weight))
-    }
-    fn force_set_referral_binding() -> Weight {
-        (27_623_000 as Weight).saturating_add(T::DbWeight::get().writes(1 as Weight))
-=======
         (6_432_000 as Weight).saturating_add(T::DbWeight::get().writes(1 as Weight))
     }
     fn force_set_referral_binding() -> Weight {
         (30_667_000 as Weight).saturating_add(T::DbWeight::get().writes(1 as Weight))
->>>>>>> b2c274b8
     }
 }
 
 // For backwards compatibility and tests
 impl WeightInfo for () {
     fn withdraw() -> Weight {
-<<<<<<< HEAD
-        (221_669_000 as Weight)
-=======
         (226_245_000 as Weight)
->>>>>>> b2c274b8
             .saturating_add(RocksDbWeight::get().reads(10 as Weight))
             .saturating_add(RocksDbWeight::get().writes(6 as Weight))
     }
     fn cancel_withdrawal() -> Weight {
-<<<<<<< HEAD
-        (125_767_000 as Weight)
-=======
         (130_921_000 as Weight)
->>>>>>> b2c274b8
             .saturating_add(RocksDbWeight::get().reads(6 as Weight))
             .saturating_add(RocksDbWeight::get().writes(4 as Weight))
     }
@@ -129,25 +98,14 @@
             .saturating_add(RocksDbWeight::get().writes(3 as Weight))
     }
     fn set_withdrawal_state() -> Weight {
-<<<<<<< HEAD
-        (200_095_000 as Weight)
-=======
         (217_002_000 as Weight)
->>>>>>> b2c274b8
             .saturating_add(RocksDbWeight::get().reads(11 as Weight))
             .saturating_add(RocksDbWeight::get().writes(6 as Weight))
     }
     fn set_trustee_info_config() -> Weight {
-<<<<<<< HEAD
-        (5_726_000 as Weight).saturating_add(RocksDbWeight::get().writes(1 as Weight))
-    }
-    fn force_set_referral_binding() -> Weight {
-        (27_623_000 as Weight).saturating_add(RocksDbWeight::get().writes(1 as Weight))
-=======
         (6_432_000 as Weight).saturating_add(RocksDbWeight::get().writes(1 as Weight))
     }
     fn force_set_referral_binding() -> Weight {
         (30_667_000 as Weight).saturating_add(RocksDbWeight::get().writes(1 as Weight))
->>>>>>> b2c274b8
     }
 }