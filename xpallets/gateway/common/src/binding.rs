--- conflicted
+++ resolved
@@ -12,11 +12,7 @@
 use crate::{AddressBindingOf, BoundAddressOf, Module, Trait};
 
 impl<T: Trait> ReferralBinding<T::AccountId> for Module<T> {
-<<<<<<< HEAD
-    fn update_binding(assert_id: &AssetId, who: &T::AccountId, channel_name: Option<ReferralId>) {
-=======
     fn update_binding(assert_id: &AssetId, who: &T::AccountId, referral_name: Option<ReferralId>) {
->>>>>>> b2c274b8
         let chain = match xpallet_assets_registrar::Module::<T>::chain_of(assert_id) {
             Ok(chain) => chain,
             Err(err) => {
@@ -28,13 +24,8 @@
             }
         };
 
-<<<<<<< HEAD
-        if let Some(name) = channel_name {
-            if let Some(channel) = T::Validator::validator_for(&name) {
-=======
         if let Some(name) = referral_name {
             if let Some(referral) = T::Validator::validator_for(&name) {
->>>>>>> b2c274b8
                 match Self::referral_binding_of(who, chain) {
                     None => {
                         // set to storage
@@ -49,11 +40,7 @@
                 }
             } else {
                 warn!(
-<<<<<<< HEAD
-                    "[update_referrak_binding] {:?} has no referral, cannot update binding",
-=======
                     "[update_referral_binding] {:?} has no referral, cannot update binding",
->>>>>>> b2c274b8
                     try_str(name)
                 );
             };
@@ -66,15 +53,9 @@
     }
 }
 
-<<<<<<< HEAD
-impl<T: Trait, Addr: Into<Vec<u8>>> AddressBinding<T::AccountId, Addr> for Module<T> {
-    fn update_binding(chain: Chain, addr: Addr, who: T::AccountId) {
-        let address = addr.into();
-=======
 impl<T: Trait, Address: Into<Vec<u8>>> AddressBinding<T::AccountId, Address> for Module<T> {
     fn update_binding(chain: Chain, address: Address, who: T::AccountId) {
         let address = address.into();
->>>>>>> b2c274b8
         if let Some(accountid) = AddressBindingOf::<T>::get(chain, &address) {
             if accountid != who {
                 debug!(
@@ -104,13 +85,8 @@
         AddressBindingOf::<T>::insert(chain, address, who);
     }
 
-<<<<<<< HEAD
-    fn address(chain: Chain, addr: Addr) -> Option<T::AccountId> {
-        let addr_bytes: ChainAddress = addr.into();
-=======
     fn address(chain: Chain, address: Address) -> Option<T::AccountId> {
         let addr_bytes: ChainAddress = address.into();
->>>>>>> b2c274b8
         AddressBindingOf::<T>::get(chain, &addr_bytes)
     }
 }
