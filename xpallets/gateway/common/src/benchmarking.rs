--- conflicted
+++ resolved
@@ -156,10 +156,6 @@
             ASSET_ID, withdrawal, addr, memo,
         )
         .unwrap();
-<<<<<<< HEAD
-
-=======
->>>>>>> b2c274b8
         let withdrawal_id: WithdrawalRecordId = 0;
         assert!(XGatewayRecords::<T>::pending_withdrawals(withdrawal_id).is_some());
         assert_eq!(XGatewayRecords::<T>::state_of(withdrawal_id), Some(WithdrawalState::Applying));
@@ -167,11 +163,7 @@
         XGatewayRecords::<T>::process_withdrawal(withdrawal_id, Chain::Bitcoin).unwrap();
         assert_eq!(XGatewayRecords::<T>::state_of(withdrawal_id), Some(WithdrawalState::Processing));
     }: _(RawOrigin::Signed(caller.clone()), withdrawal_id, WithdrawalState::RootFinish)
-<<<<<<< HEAD
-    verify {
-=======
-     verify {
->>>>>>> b2c274b8
+    verify {
         assert!(XGatewayRecords::<T>::pending_withdrawals(withdrawal_id).is_none());
     }
 
