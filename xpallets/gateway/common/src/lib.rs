--- conflicted
+++ resolved
@@ -199,12 +199,9 @@
             Ok(())
         }
 
-<<<<<<< HEAD
         /// Cancel the withdrawal by the applicant.
         ///
         /// WithdrawalRecord State: `Applying` ==> `NormalCancel`
-=======
->>>>>>> b2c274b8
         #[weight = <T as Trait>::WeightInfo::cancel_withdrawal()]
         pub fn cancel_withdrawal(origin, id: WithdrawalRecordId) -> DispatchResult {
             let from = ensure_signed(origin)?;
@@ -255,11 +252,7 @@
         #[weight = <T as Trait>::WeightInfo::set_withdrawal_state()]
         pub fn set_withdrawal_state(
             origin,
-<<<<<<< HEAD
-            #[compact] withdrawal_id: WithdrawalRecordId,
-=======
             #[compact] id: WithdrawalRecordId,
->>>>>>> b2c274b8
             state: WithdrawalState
         ) -> DispatchResult {
             let from = ensure_signed(origin)?;
@@ -283,12 +276,9 @@
             Ok(())
         }
 
-<<<<<<< HEAD
         /// Set the referral binding of corresponding chain and account.
         ///
         /// This is a root-only operation.
-=======
->>>>>>> b2c274b8
         #[weight = <T as Trait>::WeightInfo::force_set_referral_binding()]
         pub fn force_set_referral_binding(
             origin,
@@ -305,77 +295,6 @@
     }
 }
 
-<<<<<<< HEAD
-decl_storage! {
-    trait Store for Module<T: Trait> as XGatewayCommon {
-        // Trustee multisig address of the corresponding chain.
-        pub TrusteeMultiSigAddr get(fn trustee_multisig_addr):
-            map hasher(twox_64_concat) Chain => T::AccountId;
-
-        /// Trustee info config of the corresponding chain.
-        pub TrusteeInfoConfigOf get(fn trustee_info_config_of):
-            map hasher(twox_64_concat) Chain => TrusteeInfoConfig;
-
-        /// Next Trustee session info number of the chain.
-        ///
-        /// Auto generate a new session number (0) when generate new trustee of a chain.
-        /// If the trustee of a chain is changed, the corresponding number will increase by 1.
-        ///
-        /// NOTE: The number can't be modified by users.
-        pub TrusteeSessionInfoLen get(fn next_trustee_session_info_number_of):
-            map hasher(twox_64_concat) Chain => u32 = 0;
-
-        /// Trustee session info of the corresponding chain and number.
-        pub TrusteeSessionInfoOf get(fn trustee_session_info_of):
-            double_map hasher(twox_64_concat) Chain, hasher(twox_64_concat) u32
-            => Option<GenericTrusteeSessionInfo<T::AccountId>>;
-
-        /// Trustee intention properties of the corresponding account and chain.
-        pub TrusteeIntentionPropertiesOf get(fn trustee_intention_props_of):
-            double_map hasher(blake2_128_concat) T::AccountId, hasher(twox_64_concat) Chain
-            => Option<GenericTrusteeIntentionProps>;
-
-        /// The bound address of the corresponding account and chain.
-        pub BoundAddressOf:
-            double_map hasher(blake2_128_concat) T::AccountId, hasher(twox_64_concat) Chain
-            => Vec<ChainAddress>;
-
-        /// The address binding of the corresponding chain and chain address.
-        pub AddressBindingOf:
-            double_map hasher(twox_64_concat) Chain, hasher(blake2_128_concat) ChainAddress
-            => Option<T::AccountId>;
-
-        /// The referral binding of the corresponding account and chain.
-        pub ReferralBindingOf get(fn referral_binding_of):
-            double_map hasher(blake2_128_concat) T::AccountId, hasher(twox_64_concat) Chain
-            => Option<T::AccountId>;
-    }
-    add_extra_genesis {
-        config(trustees): Vec<(Chain, TrusteeInfoConfig, Vec<(T::AccountId, Text, Vec<u8>, Vec<u8>)>)>;
-        build(|config| {
-            for (chain, info_config, trustee_infos) in config.trustees.iter() {
-                let mut trustees = Vec::with_capacity(trustee_infos.len());
-                for (who, about, hot, cold) in trustee_infos.iter() {
-                    Module::<T>::setup_trustee_impl(
-                        who.clone(),
-                        *chain,
-                        about.clone(),
-                        hot.clone(),
-                        cold.clone(),
-                    )
-                    .expect("setup trustee can not fail; qed");
-                    trustees.push(who.clone());
-                }
-                // config set should before transition
-                TrusteeInfoConfigOf::insert(chain, info_config.clone());
-                // trustee init should happen in chain module like gateway_bitcoin/gateway_ethereum.
-            }
-        })
-    }
-}
-
-=======
->>>>>>> b2c274b8
 // withdraw
 impl<T: Trait> Module<T> {
     pub fn withdrawal_limit(
@@ -508,7 +427,7 @@
         let info = Self::try_generate_session_info(chain, new_trustees)?;
         let multi_addr = Self::generate_multisig_addr(chain, &info)?;
 
-        let curr_session_number = Self::next_trustee_session_info_number_of(chain);
+        let curr_session_number = Self::trustee_session_info_len(chain);
         // FIXME: rethink about the overflow case.
         let next_session_number = curr_session_number.checked_add(1).unwrap_or(0u32);
 
