[package]
name = "xpallet-gateway-records"
version = "2.0.0-alpha.0"
authors = ["The ChainX Authors"]
edition = "2018"

[dependencies]
codec = { package = "parity-scale-codec", version = "1.3.4", features = ["derive"], default-features = false }
serde = { version = "1.0", optional = true }

<<<<<<< HEAD
# Substrate
sp-std = { version = "2.0.0", default-features = false }
sp-runtime = { version = "2.0.0", default-features = false }

frame-support = { version = "2.0.0", default-features = false }
frame-system = { version = "2.0.0", default-features = false }

frame-benchmarking = { version = "2.0.0", default-features = false, optional = true }

# orml
orml-utilities = { version = "0.2.1-dev", git = "https://github.com/open-web3-stack/open-runtime-module-library.git", rev = "b023edf1d9bbd9062c8adf27ebff1737d434f127", default-features = false }
=======
sp-std = { version = "2.0.0-rc6", default-features = false }
sp-runtime = { version = "2.0.0-rc6", default-features = false }
frame-support = { version = "2.0.0-rc6", default-features = false }
frame-system = { version = "2.0.0-rc6", default-features = false }
frame-benchmarking = { version = "2.0.0-rc6", default-features = false, optional = true }

orml-utilities = { version = "0.2", default-features = false }
>>>>>>> 8685278d

chainx-primitives = { path = "../../../primitives", default-features = false }
xp-runtime = { path = "../../../primitives/runtime", default-features = false }
xpallet-assets = { path = "../../assets", default-features = false }
xpallet-assets-registrar = { path = "../../assets-registrar", default-features = false }
xpallet-protocol = { path = "../../protocol", default-features = false }
xpallet-support = { path = "../../support", default-features = false }

[dev-dependencies]
<<<<<<< HEAD
# Substrate
sp-io = { version = "2.0.0" }
sp-core = { version = "2.0.0" }

pallet-balances = { version = "2.0.0" }
=======
sp-io = "2.0.0-rc6"
sp-core = "2.0.0-rc6"
pallet-balances = "2.0.0-rc6"
>>>>>>> 8685278d

[features]
default = ["std"]
std = [
    "codec/std",
    "serde",

    "sp-std/std",
    "sp-runtime/std",
    "frame-support/std",
    "frame-system/std",
    "frame-benchmarking/std",

    "orml-utilities/std",

    "chainx-primitives/std",
    "xp-runtime/std",
    "xpallet-assets/std",
    "xpallet-assets-registrar/std",
    "xpallet-protocol/std",
    "xpallet-support/std",
]
runtime-benchmarks = [
    "frame-benchmarking",
]<|MERGE_RESOLUTION|>--- conflicted
+++ resolved
@@ -8,27 +8,13 @@
 codec = { package = "parity-scale-codec", version = "1.3.4", features = ["derive"], default-features = false }
 serde = { version = "1.0", optional = true }
 
-<<<<<<< HEAD
-# Substrate
 sp-std = { version = "2.0.0", default-features = false }
 sp-runtime = { version = "2.0.0", default-features = false }
-
 frame-support = { version = "2.0.0", default-features = false }
 frame-system = { version = "2.0.0", default-features = false }
-
 frame-benchmarking = { version = "2.0.0", default-features = false, optional = true }
 
-# orml
-orml-utilities = { version = "0.2.1-dev", git = "https://github.com/open-web3-stack/open-runtime-module-library.git", rev = "b023edf1d9bbd9062c8adf27ebff1737d434f127", default-features = false }
-=======
-sp-std = { version = "2.0.0-rc6", default-features = false }
-sp-runtime = { version = "2.0.0-rc6", default-features = false }
-frame-support = { version = "2.0.0-rc6", default-features = false }
-frame-system = { version = "2.0.0-rc6", default-features = false }
-frame-benchmarking = { version = "2.0.0-rc6", default-features = false, optional = true }
-
-orml-utilities = { version = "0.2", default-features = false }
->>>>>>> 8685278d
+orml-utilities = { version = "0.3", default-features = false }
 
 chainx-primitives = { path = "../../../primitives", default-features = false }
 xp-runtime = { path = "../../../primitives/runtime", default-features = false }
@@ -38,17 +24,9 @@
 xpallet-support = { path = "../../support", default-features = false }
 
 [dev-dependencies]
-<<<<<<< HEAD
-# Substrate
-sp-io = { version = "2.0.0" }
-sp-core = { version = "2.0.0" }
-
-pallet-balances = { version = "2.0.0" }
-=======
-sp-io = "2.0.0-rc6"
-sp-core = "2.0.0-rc6"
-pallet-balances = "2.0.0-rc6"
->>>>>>> 8685278d
+sp-io = "2.0.0"
+sp-core = "2.0.0"
+pallet-balances = "2.0.0"
 
 [features]
 default = ["std"]
