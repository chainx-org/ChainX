--- conflicted
+++ resolved
@@ -19,11 +19,7 @@
 frame-system = { version = "3.0.0", default-features = false }
 
 # Orml
-<<<<<<< HEAD
-orml-traits = { git = "https://github.com/open-web3-stack/open-runtime-module-library", rev = "8c150f34a5b305103438e93337e1b9e7868dd1f3", default-features = false }
-=======
 orml-traits = { version = "0.4.0", default-features = false }
->>>>>>> 09e052ea
 
 # ChainX primitives
 chainx-primitives = { path = "../../primitives", default-features = false }
