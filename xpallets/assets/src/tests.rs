--- conflicted
+++ resolved
@@ -420,11 +420,7 @@
         let _ = XAssets::issue(&X_BTC, &a, 100);
         assert!(System::events().contains(&EventRecord {
             phase: Phase::Initialization,
-<<<<<<< HEAD
-            event: MetaEvent::system(frame_system::Event::<Test>::NewAccount(a)),
-=======
             event: Event::frame_system(frame_system::Event::<Test>::NewAccount(a)),
->>>>>>> 09e052ea
             topics: vec![],
         }));
 
@@ -437,11 +433,7 @@
         ));
         assert!(System::events().contains(&EventRecord {
             phase: Phase::Initialization,
-<<<<<<< HEAD
-            event: MetaEvent::system(frame_system::Event::<Test>::NewAccount(id1)),
-=======
             event: Event::frame_system(frame_system::Event::<Test>::NewAccount(id1)),
->>>>>>> 09e052ea
             topics: vec![],
         }));
     })
@@ -456,11 +448,7 @@
                 .filter(|e| {
                     **e == EventRecord {
                         phase: Phase::Initialization,
-<<<<<<< HEAD
-                        event: MetaEvent::system(frame_system::Event::<Test>::NewAccount(new_id)),
-=======
                         event: Event::frame_system(frame_system::Event::<Test>::NewAccount(new_id)),
->>>>>>> 09e052ea
                         topics: vec![],
                     }
                 })
