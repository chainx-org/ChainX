--- conflicted
+++ resolved
@@ -32,14 +32,9 @@
 
 [dev-dependencies]
 xpallet-protocol = { path = "../../protocol" }
-<<<<<<< HEAD
-sp-core = { version = "2.0.0-rc5" }
-sp-io = { version = "2.0.0-rc5" }
-frame-benchmarking = { version = "2.0.0-rc5" }
-=======
 sp-core = { version = "2.0.0-rc6" }
 sp-io = { version = "2.0.0-rc6" }
->>>>>>> 872e3be4
+frame-benchmarking = { version = "2.0.0-rc6" }
 env_logger = "0.7.1"
 
 [features]
