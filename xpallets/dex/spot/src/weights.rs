// Copyright 2019-2020 ChainX Project Authors. Licensed under GPL-3.0.

//! Weights for xpallet_dex_spot
//! THIS FILE WAS AUTO-GENERATED USING THE SUBSTRATE BENCHMARK CLI VERSION 2.0.0
//! DATE: 2020-11-20, STEPS: [50, ], REPEAT: 20, LOW RANGE: [], HIGH RANGE: []
<<<<<<< HEAD
//! EXECUTION: Some(Wasm), WASM-EXECUTION: Compiled, CHAIN: Some("benchmarks"), DB CACHE: 128
=======
//! EXECUTION: Some(Wasm), WASM-EXECUTION: Compiled, CHAIN: Some("dev"), DB CACHE: 128
>>>>>>> b75b322c

// Executed Command:
// ./target/release/chainx
// benchmark
// --chain=benchmarks
// --steps=50
// --repeat=20
// --pallet=xpallet_dex_spot
// --extrinsic=*
// --execution=wasm
// --wasm-execution=compiled
// --heap-pages=4096
// --output=./xpallets/dex/spot/src/weights.rs
// --template=./scripts/xpallet-weight-template.hbs

#![allow(unused_parens)]
#![allow(unused_imports)]

use frame_support::{
    traits::Get,
    weights::{constants::RocksDbWeight, Weight},
};
use sp_std::marker::PhantomData;

/// Weight functions needed for xpallet_dex_spot.
pub trait WeightInfo {
    fn put_order() -> Weight;
    fn cancel_order() -> Weight;
    fn force_cancel_order() -> Weight;
    fn set_handicap() -> Weight;
    fn set_price_fluctuation() -> Weight;
    fn add_trading_pair() -> Weight;
    fn update_trading_pair() -> Weight;
}

/// Weights for xpallet_dex_spot using the Substrate node and recommended hardware.
pub struct SubstrateWeight<T>(PhantomData<T>);
impl<T: frame_system::Trait> WeightInfo for SubstrateWeight<T> {
    fn put_order() -> Weight {
<<<<<<< HEAD
        (250_347_000 as Weight)
=======
        (236_257_000 as Weight)
>>>>>>> b75b322c
            .saturating_add(T::DbWeight::get().reads(11 as Weight))
            .saturating_add(T::DbWeight::get().writes(6 as Weight))
    }
    fn cancel_order() -> Weight {
<<<<<<< HEAD
        (242_592_000 as Weight)
=======
        (234_211_000 as Weight)
>>>>>>> b75b322c
            .saturating_add(T::DbWeight::get().reads(8 as Weight))
            .saturating_add(T::DbWeight::get().writes(5 as Weight))
    }
    fn force_cancel_order() -> Weight {
<<<<<<< HEAD
        (242_157_000 as Weight)
=======
        (245_136_000 as Weight)
>>>>>>> b75b322c
            .saturating_add(T::DbWeight::get().reads(8 as Weight))
            .saturating_add(T::DbWeight::get().writes(5 as Weight))
    }
    fn set_handicap() -> Weight {
<<<<<<< HEAD
        (7_748_000 as Weight).saturating_add(T::DbWeight::get().writes(1 as Weight))
    }
    fn set_price_fluctuation() -> Weight {
        (31_895_000 as Weight).saturating_add(T::DbWeight::get().writes(1 as Weight))
    }
    fn add_trading_pair() -> Weight {
        (60_336_000 as Weight)
=======
        (7_481_000 as Weight).saturating_add(T::DbWeight::get().writes(1 as Weight))
    }
    fn set_price_fluctuation() -> Weight {
        (32_888_000 as Weight).saturating_add(T::DbWeight::get().writes(1 as Weight))
    }
    fn add_trading_pair() -> Weight {
        (63_977_000 as Weight)
>>>>>>> b75b322c
            .saturating_add(T::DbWeight::get().reads(2 as Weight))
            .saturating_add(T::DbWeight::get().writes(3 as Weight))
    }
    fn update_trading_pair() -> Weight {
<<<<<<< HEAD
        (45_940_000 as Weight)
=======
        (48_400_000 as Weight)
>>>>>>> b75b322c
            .saturating_add(T::DbWeight::get().reads(1 as Weight))
            .saturating_add(T::DbWeight::get().writes(1 as Weight))
    }
}

// For backwards compatibility and tests
impl WeightInfo for () {
    fn put_order() -> Weight {
<<<<<<< HEAD
        (250_347_000 as Weight)
=======
        (236_257_000 as Weight)
>>>>>>> b75b322c
            .saturating_add(RocksDbWeight::get().reads(11 as Weight))
            .saturating_add(RocksDbWeight::get().writes(6 as Weight))
    }
    fn cancel_order() -> Weight {
<<<<<<< HEAD
        (242_592_000 as Weight)
=======
        (234_211_000 as Weight)
>>>>>>> b75b322c
            .saturating_add(RocksDbWeight::get().reads(8 as Weight))
            .saturating_add(RocksDbWeight::get().writes(5 as Weight))
    }
    fn force_cancel_order() -> Weight {
<<<<<<< HEAD
        (242_157_000 as Weight)
=======
        (245_136_000 as Weight)
>>>>>>> b75b322c
            .saturating_add(RocksDbWeight::get().reads(8 as Weight))
            .saturating_add(RocksDbWeight::get().writes(5 as Weight))
    }
    fn set_handicap() -> Weight {
<<<<<<< HEAD
        (7_748_000 as Weight).saturating_add(RocksDbWeight::get().writes(1 as Weight))
    }
    fn set_price_fluctuation() -> Weight {
        (31_895_000 as Weight).saturating_add(RocksDbWeight::get().writes(1 as Weight))
    }
    fn add_trading_pair() -> Weight {
        (60_336_000 as Weight)
=======
        (7_481_000 as Weight).saturating_add(RocksDbWeight::get().writes(1 as Weight))
    }
    fn set_price_fluctuation() -> Weight {
        (32_888_000 as Weight).saturating_add(RocksDbWeight::get().writes(1 as Weight))
    }
    fn add_trading_pair() -> Weight {
        (63_977_000 as Weight)
>>>>>>> b75b322c
            .saturating_add(RocksDbWeight::get().reads(2 as Weight))
            .saturating_add(RocksDbWeight::get().writes(3 as Weight))
    }
    fn update_trading_pair() -> Weight {
<<<<<<< HEAD
        (45_940_000 as Weight)
=======
        (48_400_000 as Weight)
>>>>>>> b75b322c
            .saturating_add(RocksDbWeight::get().reads(1 as Weight))
            .saturating_add(RocksDbWeight::get().writes(1 as Weight))
    }
}<|MERGE_RESOLUTION|>--- conflicted
+++ resolved
@@ -3,11 +3,7 @@
 //! Weights for xpallet_dex_spot
 //! THIS FILE WAS AUTO-GENERATED USING THE SUBSTRATE BENCHMARK CLI VERSION 2.0.0
 //! DATE: 2020-11-20, STEPS: [50, ], REPEAT: 20, LOW RANGE: [], HIGH RANGE: []
-<<<<<<< HEAD
 //! EXECUTION: Some(Wasm), WASM-EXECUTION: Compiled, CHAIN: Some("benchmarks"), DB CACHE: 128
-=======
-//! EXECUTION: Some(Wasm), WASM-EXECUTION: Compiled, CHAIN: Some("dev"), DB CACHE: 128
->>>>>>> b75b322c
 
 // Executed Command:
 // ./target/release/chainx
@@ -47,59 +43,33 @@
 pub struct SubstrateWeight<T>(PhantomData<T>);
 impl<T: frame_system::Trait> WeightInfo for SubstrateWeight<T> {
     fn put_order() -> Weight {
-<<<<<<< HEAD
-        (250_347_000 as Weight)
-=======
-        (236_257_000 as Weight)
->>>>>>> b75b322c
+        (250_750_000 as Weight)
             .saturating_add(T::DbWeight::get().reads(11 as Weight))
             .saturating_add(T::DbWeight::get().writes(6 as Weight))
     }
     fn cancel_order() -> Weight {
-<<<<<<< HEAD
-        (242_592_000 as Weight)
-=======
-        (234_211_000 as Weight)
->>>>>>> b75b322c
+        (202_419_000 as Weight)
             .saturating_add(T::DbWeight::get().reads(8 as Weight))
             .saturating_add(T::DbWeight::get().writes(5 as Weight))
     }
     fn force_cancel_order() -> Weight {
-<<<<<<< HEAD
-        (242_157_000 as Weight)
-=======
-        (245_136_000 as Weight)
->>>>>>> b75b322c
+        (222_457_000 as Weight)
             .saturating_add(T::DbWeight::get().reads(8 as Weight))
             .saturating_add(T::DbWeight::get().writes(5 as Weight))
     }
     fn set_handicap() -> Weight {
-<<<<<<< HEAD
-        (7_748_000 as Weight).saturating_add(T::DbWeight::get().writes(1 as Weight))
+        (6_905_000 as Weight).saturating_add(T::DbWeight::get().writes(1 as Weight))
     }
     fn set_price_fluctuation() -> Weight {
-        (31_895_000 as Weight).saturating_add(T::DbWeight::get().writes(1 as Weight))
+        (29_988_000 as Weight).saturating_add(T::DbWeight::get().writes(1 as Weight))
     }
     fn add_trading_pair() -> Weight {
-        (60_336_000 as Weight)
-=======
-        (7_481_000 as Weight).saturating_add(T::DbWeight::get().writes(1 as Weight))
-    }
-    fn set_price_fluctuation() -> Weight {
-        (32_888_000 as Weight).saturating_add(T::DbWeight::get().writes(1 as Weight))
-    }
-    fn add_trading_pair() -> Weight {
-        (63_977_000 as Weight)
->>>>>>> b75b322c
+        (56_979_000 as Weight)
             .saturating_add(T::DbWeight::get().reads(2 as Weight))
             .saturating_add(T::DbWeight::get().writes(3 as Weight))
     }
     fn update_trading_pair() -> Weight {
-<<<<<<< HEAD
-        (45_940_000 as Weight)
-=======
-        (48_400_000 as Weight)
->>>>>>> b75b322c
+        (43_563_000 as Weight)
             .saturating_add(T::DbWeight::get().reads(1 as Weight))
             .saturating_add(T::DbWeight::get().writes(1 as Weight))
     }
@@ -108,59 +78,33 @@
 // For backwards compatibility and tests
 impl WeightInfo for () {
     fn put_order() -> Weight {
-<<<<<<< HEAD
-        (250_347_000 as Weight)
-=======
-        (236_257_000 as Weight)
->>>>>>> b75b322c
+        (250_750_000 as Weight)
             .saturating_add(RocksDbWeight::get().reads(11 as Weight))
             .saturating_add(RocksDbWeight::get().writes(6 as Weight))
     }
     fn cancel_order() -> Weight {
-<<<<<<< HEAD
-        (242_592_000 as Weight)
-=======
-        (234_211_000 as Weight)
->>>>>>> b75b322c
+        (202_419_000 as Weight)
             .saturating_add(RocksDbWeight::get().reads(8 as Weight))
             .saturating_add(RocksDbWeight::get().writes(5 as Weight))
     }
     fn force_cancel_order() -> Weight {
-<<<<<<< HEAD
-        (242_157_000 as Weight)
-=======
-        (245_136_000 as Weight)
->>>>>>> b75b322c
+        (222_457_000 as Weight)
             .saturating_add(RocksDbWeight::get().reads(8 as Weight))
             .saturating_add(RocksDbWeight::get().writes(5 as Weight))
     }
     fn set_handicap() -> Weight {
-<<<<<<< HEAD
-        (7_748_000 as Weight).saturating_add(RocksDbWeight::get().writes(1 as Weight))
+        (6_905_000 as Weight).saturating_add(RocksDbWeight::get().writes(1 as Weight))
     }
     fn set_price_fluctuation() -> Weight {
-        (31_895_000 as Weight).saturating_add(RocksDbWeight::get().writes(1 as Weight))
+        (29_988_000 as Weight).saturating_add(RocksDbWeight::get().writes(1 as Weight))
     }
     fn add_trading_pair() -> Weight {
-        (60_336_000 as Weight)
-=======
-        (7_481_000 as Weight).saturating_add(RocksDbWeight::get().writes(1 as Weight))
-    }
-    fn set_price_fluctuation() -> Weight {
-        (32_888_000 as Weight).saturating_add(RocksDbWeight::get().writes(1 as Weight))
-    }
-    fn add_trading_pair() -> Weight {
-        (63_977_000 as Weight)
->>>>>>> b75b322c
+        (56_979_000 as Weight)
             .saturating_add(RocksDbWeight::get().reads(2 as Weight))
             .saturating_add(RocksDbWeight::get().writes(3 as Weight))
     }
     fn update_trading_pair() -> Weight {
-<<<<<<< HEAD
-        (45_940_000 as Weight)
-=======
-        (48_400_000 as Weight)
->>>>>>> b75b322c
+        (43_563_000 as Weight)
             .saturating_add(RocksDbWeight::get().reads(1 as Weight))
             .saturating_add(RocksDbWeight::get().writes(1 as Weight))
     }
