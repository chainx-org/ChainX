--- conflicted
+++ resolved
@@ -5,22 +5,19 @@
 // Ensure we're `no_std` when compiling for Wasm.
 #![cfg_attr(not(feature = "std"), no_std)]
 
-<<<<<<< HEAD
 use sp_std::prelude::*;
 
 use frame_support::{decl_module, decl_storage};
 
 #[cfg(feature = "std")]
 use xp_genesis_builder::FullParams;
-=======
->>>>>>> 7da76ac7
 #[cfg(feature = "std")]
 use xpallet_assets::BalanceOf as AssetBalanceOf;
 #[cfg(feature = "std")]
 use xpallet_mining_staking::BalanceOf as StakingBalanceOf;
 
-<<<<<<< HEAD
-// mod deprecated_genesis;
+// mod deprecated_builder;
+
 #[cfg(feature = "std")]
 mod regenesis;
 
@@ -41,9 +38,4 @@
             crate::regenesis::initialize(config);
         })
     }
-}
-=======
-mod deprecated_builder;
-
-pub use self::deprecated_builder::*;
->>>>>>> 7da76ac7
+}