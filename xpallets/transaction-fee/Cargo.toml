--- conflicted
+++ resolved
@@ -11,10 +11,7 @@
 codec = { package = "parity-scale-codec", version = "1.3.1", default-features = false, features = ["derive"] }
 serde = { version = "1.0.101", optional = true }
 
-<<<<<<< HEAD
-=======
 # Substrate primitives
->>>>>>> 5566a13e
 sp-runtime = { version = "2.0.0", default-features = false }
 sp-std = { version = "2.0.0", default-features = false }
 
@@ -28,11 +25,7 @@
 std = [
     "codec/std",
     "serde",
-<<<<<<< HEAD
-
-=======
     # Substrate primitives
->>>>>>> 5566a13e
     "sp-runtime/std",
     "sp-std/std",
     # Substrate pallets
