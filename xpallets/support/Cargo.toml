[package]
name = "xpallet-support"
version = "2.0.0-alpha.4"
authors = ["The ChainX Authors"]
edition = "2018"

[dependencies]
hex = { version = "0.4", default-features = false }
<<<<<<< HEAD
# Substrate primitives
sp-std = { version = "2.0.0", default-features = false }

# Substrate pallets
frame-support = { version = "2.0.0", default-features = false }
=======
serde = { version = "1.0", features = ["derive"], optional = true }

# Substrate primitives
sp-std = { version = "2.0.0", default-features = false }

[dev-dependencies]
serde_json = "1.0"
>>>>>>> 5566a13e

[features]
default = ["std"]
std = [
    "hex/std",
    # Substrate primitives
    "sp-std/std",
]<|MERGE_RESOLUTION|>--- conflicted
+++ resolved
@@ -6,21 +6,9 @@
 
 [dependencies]
 hex = { version = "0.4", default-features = false }
-<<<<<<< HEAD
-# Substrate primitives
-sp-std = { version = "2.0.0", default-features = false }
-
-# Substrate pallets
-frame-support = { version = "2.0.0", default-features = false }
-=======
-serde = { version = "1.0", features = ["derive"], optional = true }
 
 # Substrate primitives
 sp-std = { version = "2.0.0", default-features = false }
-
-[dev-dependencies]
-serde_json = "1.0"
->>>>>>> 5566a13e
 
 [features]
 default = ["std"]
