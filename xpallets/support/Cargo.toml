--- conflicted
+++ resolved
@@ -5,13 +5,10 @@
 edition = "2018"
 
 [dependencies]
-<<<<<<< HEAD
-hex = { version = "0.4", optional = true }
-=======
 codec = { package = "parity-scale-codec", version = "1.3.1", features = ["derive"], default-features = false }
 rustc-hex = { version = "2.0", optional = true }
 serde = { version = "1.0", optional = true }
->>>>>>> 41698970
+hex = { version = "0.4", optional = true }
 
 # Substrate primitives
 sp-std = { git = "https://github.com/paritytech/substrate.git", tag = "v2.0.0-rc4", default-features = false }
@@ -22,13 +19,10 @@
 [features]
 default = ["std"]
 std = [
-<<<<<<< HEAD
-    "hex",
-=======
     "codec/std",
     "rustc-hex",
     "serde",
->>>>>>> 41698970
+    "hex",
 
     "sp-std/std",
 
