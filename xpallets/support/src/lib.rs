#![cfg_attr(not(feature = "std"), no_std)]

pub mod base58;
<<<<<<< HEAD
pub mod rlog;
pub mod traits;
pub use rlog::RUNTIME_TARGET;
=======
mod macros;
mod u128;
#[cfg(feature = "std")]
pub mod x_std;
>>>>>>> 41698970

use frame_support::dispatch::{DispatchError, DispatchResult};

pub use crate::u128::*;
pub use frame_support::fail;
pub use macros::*;

/// Although xss is imperceptible on-chain, we merely want to make it look safer off-chain.
#[inline]
pub fn xss_check(input: &[u8]) -> DispatchResult {
    if input.contains(&b'<') || input.contains(&b'>') {
        Err(DispatchError::Other(
            "'<' and '>' are not allowed, which could be abused off-chain.",
        ))?;
    }
    Ok(())
<<<<<<< HEAD
}

#[cfg(feature = "std")]
pub mod _std {
    use std::fmt;

    pub struct Str<'a>(pub &'a String);
    impl<'a> fmt::Debug for Str<'a> {
        fn fmt(&self, f: &mut fmt::Formatter<'_>) -> fmt::Result {
            write!(f, "{}", self.0)
        }
    }
    #[inline]
    pub fn u8array_to_string(s: &[u8]) -> String {
        String::from_utf8_lossy(s).into_owned()
    }

    #[inline]
    pub fn u8array_to_addr(s: &[u8]) -> String {
        for i in s {
            // 0x30 = '0' 0x39 = '9'; 0x41 = 'A' 0x7A = 'z'
            if (0x30 <= *i && *i <= 0x39) || (0x41 <= *i && *i <= 0x7A) {
                continue;
            } else {
                // 0x30 = '0' 0x7A = 'z'
                return u8array_to_hex(s); // when any item is not a char, use hex to decode it
            }
        }
        return u8array_to_string(s);
    }
    #[inline]
    pub fn u8array_to_hex(s: &[u8]) -> String {
        format!("0x{:}", hex::encode(s))
    }
    #[inline]
    pub fn try_hex_or_str(src: &[u8]) -> String {
        let check_is_str = |src: &[u8]| -> bool {
            for c in src {
                // 0x21 = !, 0x71 = ~
                if 0x21 <= *c && *c <= 0x7E {
                    continue;
                } else {
                    return false;
                }
            }
            return true;
        };
        if check_is_str(src) {
            u8array_to_string(src)
        } else {
            u8array_to_hex(src)
        }
    }
}

#[cfg(feature = "std")]
#[macro_export]
macro_rules! str {
    ( $x:expr ) => {{
        use $crate::_std::u8array_to_string;
        $crate::_std::Str(&u8array_to_string(&$x))
    }};
}

#[cfg(not(feature = "std"))]
#[macro_export]
macro_rules! str {
    ( $x:expr ) => {{
        &$x
    }};
}

#[macro_export]
macro_rules! token {
    ( $x:expr ) => {
        $crate::str!($x)
    };
}

#[cfg(feature = "std")]
#[macro_export]
macro_rules! try_addr {
    ( $x:expr ) => {{
        use $crate::_std::u8array_to_addr;
        $crate::_std::Str(&u8array_to_addr(&$x))
    }};
}

#[cfg(not(feature = "std"))]
#[macro_export]
macro_rules! try_addr {
    ( $x:expr ) => {{
        &$x
    }};
}

#[cfg(feature = "std")]
#[macro_export]
macro_rules! try_hex {
    ( $x:expr ) => {{
        use $crate::_std::try_hex_or_str;
        $crate::_std::Str(&try_hex_or_str(&$x))
    }};
}

#[cfg(not(feature = "std"))]
#[macro_export]
macro_rules! try_hex {
    ( $x:expr ) => {{
        &$x
    }};
}

#[cfg(feature = "std")]
#[macro_export]
macro_rules! ensure_with_errorlog {
	( $x:expr, $y:expr, $($arg:tt)*) => {{
		if !$x {
		    $crate::error!("{:?}|{}", $y, format!($($arg)*));
			$crate::fail!($y);
		}
	}}
}

#[cfg(not(feature = "std"))]
#[macro_export]
macro_rules! ensure_with_errorlog {
    ( $x:expr, $y:expr, $($arg:tt)*) => {{
        if !$x {
            $crate::fail!($y);
        }
    }};
=======
>>>>>>> 41698970
}<|MERGE_RESOLUTION|>--- conflicted
+++ resolved
@@ -1,16 +1,11 @@
 #![cfg_attr(not(feature = "std"), no_std)]
 
 pub mod base58;
-<<<<<<< HEAD
-pub mod rlog;
+mod macros;
 pub mod traits;
-pub use rlog::RUNTIME_TARGET;
-=======
-mod macros;
 mod u128;
 #[cfg(feature = "std")]
 pub mod x_std;
->>>>>>> 41698970
 
 use frame_support::dispatch::{DispatchError, DispatchResult};
 
@@ -27,139 +22,4 @@
         ))?;
     }
     Ok(())
-<<<<<<< HEAD
-}
-
-#[cfg(feature = "std")]
-pub mod _std {
-    use std::fmt;
-
-    pub struct Str<'a>(pub &'a String);
-    impl<'a> fmt::Debug for Str<'a> {
-        fn fmt(&self, f: &mut fmt::Formatter<'_>) -> fmt::Result {
-            write!(f, "{}", self.0)
-        }
-    }
-    #[inline]
-    pub fn u8array_to_string(s: &[u8]) -> String {
-        String::from_utf8_lossy(s).into_owned()
-    }
-
-    #[inline]
-    pub fn u8array_to_addr(s: &[u8]) -> String {
-        for i in s {
-            // 0x30 = '0' 0x39 = '9'; 0x41 = 'A' 0x7A = 'z'
-            if (0x30 <= *i && *i <= 0x39) || (0x41 <= *i && *i <= 0x7A) {
-                continue;
-            } else {
-                // 0x30 = '0' 0x7A = 'z'
-                return u8array_to_hex(s); // when any item is not a char, use hex to decode it
-            }
-        }
-        return u8array_to_string(s);
-    }
-    #[inline]
-    pub fn u8array_to_hex(s: &[u8]) -> String {
-        format!("0x{:}", hex::encode(s))
-    }
-    #[inline]
-    pub fn try_hex_or_str(src: &[u8]) -> String {
-        let check_is_str = |src: &[u8]| -> bool {
-            for c in src {
-                // 0x21 = !, 0x71 = ~
-                if 0x21 <= *c && *c <= 0x7E {
-                    continue;
-                } else {
-                    return false;
-                }
-            }
-            return true;
-        };
-        if check_is_str(src) {
-            u8array_to_string(src)
-        } else {
-            u8array_to_hex(src)
-        }
-    }
-}
-
-#[cfg(feature = "std")]
-#[macro_export]
-macro_rules! str {
-    ( $x:expr ) => {{
-        use $crate::_std::u8array_to_string;
-        $crate::_std::Str(&u8array_to_string(&$x))
-    }};
-}
-
-#[cfg(not(feature = "std"))]
-#[macro_export]
-macro_rules! str {
-    ( $x:expr ) => {{
-        &$x
-    }};
-}
-
-#[macro_export]
-macro_rules! token {
-    ( $x:expr ) => {
-        $crate::str!($x)
-    };
-}
-
-#[cfg(feature = "std")]
-#[macro_export]
-macro_rules! try_addr {
-    ( $x:expr ) => {{
-        use $crate::_std::u8array_to_addr;
-        $crate::_std::Str(&u8array_to_addr(&$x))
-    }};
-}
-
-#[cfg(not(feature = "std"))]
-#[macro_export]
-macro_rules! try_addr {
-    ( $x:expr ) => {{
-        &$x
-    }};
-}
-
-#[cfg(feature = "std")]
-#[macro_export]
-macro_rules! try_hex {
-    ( $x:expr ) => {{
-        use $crate::_std::try_hex_or_str;
-        $crate::_std::Str(&try_hex_or_str(&$x))
-    }};
-}
-
-#[cfg(not(feature = "std"))]
-#[macro_export]
-macro_rules! try_hex {
-    ( $x:expr ) => {{
-        &$x
-    }};
-}
-
-#[cfg(feature = "std")]
-#[macro_export]
-macro_rules! ensure_with_errorlog {
-	( $x:expr, $y:expr, $($arg:tt)*) => {{
-		if !$x {
-		    $crate::error!("{:?}|{}", $y, format!($($arg)*));
-			$crate::fail!($y);
-		}
-	}}
-}
-
-#[cfg(not(feature = "std"))]
-#[macro_export]
-macro_rules! ensure_with_errorlog {
-    ( $x:expr, $y:expr, $($arg:tt)*) => {{
-        if !$x {
-            $crate::fail!($y);
-        }
-    }};
-=======
->>>>>>> 41698970
 }