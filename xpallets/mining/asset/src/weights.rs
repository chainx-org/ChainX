// Copyright 2019-2020 ChainX Project Authors. Licensed under GPL-3.0.

//! Weights for xpallet_mining_asset
//! THIS FILE WAS AUTO-GENERATED USING THE SUBSTRATE BENCHMARK CLI VERSION 2.0.0
//! DATE: 2020-11-20, STEPS: [50, ], REPEAT: 20, LOW RANGE: [], HIGH RANGE: []
<<<<<<< HEAD
//! EXECUTION: Some(Wasm), WASM-EXECUTION: Compiled, CHAIN: Some("benchmarks"), DB CACHE: 128
=======
//! EXECUTION: Some(Wasm), WASM-EXECUTION: Compiled, CHAIN: Some("dev"), DB CACHE: 128
>>>>>>> b75b322c

// Executed Command:
// ./target/release/chainx
// benchmark
// --chain=benchmarks
// --steps=50
// --repeat=20
// --pallet=xpallet_mining_asset
// --extrinsic=*
// --execution=wasm
// --wasm-execution=compiled
// --heap-pages=4096
// --output=./xpallets/mining/asset/src/weights.rs
// --template=./scripts/xpallet-weight-template.hbs

#![allow(unused_parens)]
#![allow(unused_imports)]

use frame_support::{
    traits::Get,
    weights::{constants::RocksDbWeight, Weight},
};
use sp_std::marker::PhantomData;

/// Weight functions needed for xpallet_mining_asset.
pub trait WeightInfo {
    fn claim() -> Weight;
    fn set_claim_staking_requirement() -> Weight;
    fn set_claim_frequency_limit() -> Weight;
    fn set_asset_power() -> Weight;
}

/// Weights for xpallet_mining_asset using the Substrate node and recommended hardware.
pub struct SubstrateWeight<T>(PhantomData<T>);
impl<T: frame_system::Trait> WeightInfo for SubstrateWeight<T> {
    fn claim() -> Weight {
<<<<<<< HEAD
        (260_327_000 as Weight)
=======
        (258_509_000 as Weight)
>>>>>>> b75b322c
            .saturating_add(T::DbWeight::get().reads(12 as Weight))
            .saturating_add(T::DbWeight::get().writes(5 as Weight))
    }
    fn set_claim_staking_requirement() -> Weight {
<<<<<<< HEAD
        (12_978_000 as Weight)
=======
        (12_454_000 as Weight)
>>>>>>> b75b322c
            .saturating_add(T::DbWeight::get().reads(1 as Weight))
            .saturating_add(T::DbWeight::get().writes(1 as Weight))
    }
    fn set_claim_frequency_limit() -> Weight {
<<<<<<< HEAD
        (12_284_000 as Weight)
=======
        (11_847_000 as Weight)
>>>>>>> b75b322c
            .saturating_add(T::DbWeight::get().reads(1 as Weight))
            .saturating_add(T::DbWeight::get().writes(1 as Weight))
    }
    fn set_asset_power() -> Weight {
<<<<<<< HEAD
        (6_038_000 as Weight).saturating_add(T::DbWeight::get().writes(1 as Weight))
=======
        (5_903_000 as Weight).saturating_add(T::DbWeight::get().writes(1 as Weight))
>>>>>>> b75b322c
    }
}

// For backwards compatibility and tests
impl WeightInfo for () {
    fn claim() -> Weight {
<<<<<<< HEAD
        (260_327_000 as Weight)
=======
        (258_509_000 as Weight)
>>>>>>> b75b322c
            .saturating_add(RocksDbWeight::get().reads(12 as Weight))
            .saturating_add(RocksDbWeight::get().writes(5 as Weight))
    }
    fn set_claim_staking_requirement() -> Weight {
<<<<<<< HEAD
        (12_978_000 as Weight)
=======
        (12_454_000 as Weight)
>>>>>>> b75b322c
            .saturating_add(RocksDbWeight::get().reads(1 as Weight))
            .saturating_add(RocksDbWeight::get().writes(1 as Weight))
    }
    fn set_claim_frequency_limit() -> Weight {
<<<<<<< HEAD
        (12_284_000 as Weight)
=======
        (11_847_000 as Weight)
>>>>>>> b75b322c
            .saturating_add(RocksDbWeight::get().reads(1 as Weight))
            .saturating_add(RocksDbWeight::get().writes(1 as Weight))
    }
    fn set_asset_power() -> Weight {
<<<<<<< HEAD
        (6_038_000 as Weight).saturating_add(RocksDbWeight::get().writes(1 as Weight))
=======
        (5_903_000 as Weight).saturating_add(RocksDbWeight::get().writes(1 as Weight))
>>>>>>> b75b322c
    }
}<|MERGE_RESOLUTION|>--- conflicted
+++ resolved
@@ -3,11 +3,7 @@
 //! Weights for xpallet_mining_asset
 //! THIS FILE WAS AUTO-GENERATED USING THE SUBSTRATE BENCHMARK CLI VERSION 2.0.0
 //! DATE: 2020-11-20, STEPS: [50, ], REPEAT: 20, LOW RANGE: [], HIGH RANGE: []
-<<<<<<< HEAD
 //! EXECUTION: Some(Wasm), WASM-EXECUTION: Compiled, CHAIN: Some("benchmarks"), DB CACHE: 128
-=======
-//! EXECUTION: Some(Wasm), WASM-EXECUTION: Compiled, CHAIN: Some("dev"), DB CACHE: 128
->>>>>>> b75b322c
 
 // Executed Command:
 // ./target/release/chainx
@@ -44,75 +40,43 @@
 pub struct SubstrateWeight<T>(PhantomData<T>);
 impl<T: frame_system::Trait> WeightInfo for SubstrateWeight<T> {
     fn claim() -> Weight {
-<<<<<<< HEAD
-        (260_327_000 as Weight)
-=======
-        (258_509_000 as Weight)
->>>>>>> b75b322c
+        (230_099_000 as Weight)
             .saturating_add(T::DbWeight::get().reads(12 as Weight))
             .saturating_add(T::DbWeight::get().writes(5 as Weight))
     }
     fn set_claim_staking_requirement() -> Weight {
-<<<<<<< HEAD
-        (12_978_000 as Weight)
-=======
-        (12_454_000 as Weight)
->>>>>>> b75b322c
+        (10_841_000 as Weight)
             .saturating_add(T::DbWeight::get().reads(1 as Weight))
             .saturating_add(T::DbWeight::get().writes(1 as Weight))
     }
     fn set_claim_frequency_limit() -> Weight {
-<<<<<<< HEAD
-        (12_284_000 as Weight)
-=======
-        (11_847_000 as Weight)
->>>>>>> b75b322c
+        (11_143_000 as Weight)
             .saturating_add(T::DbWeight::get().reads(1 as Weight))
             .saturating_add(T::DbWeight::get().writes(1 as Weight))
     }
     fn set_asset_power() -> Weight {
-<<<<<<< HEAD
-        (6_038_000 as Weight).saturating_add(T::DbWeight::get().writes(1 as Weight))
-=======
-        (5_903_000 as Weight).saturating_add(T::DbWeight::get().writes(1 as Weight))
->>>>>>> b75b322c
+        (5_300_000 as Weight).saturating_add(T::DbWeight::get().writes(1 as Weight))
     }
 }
 
 // For backwards compatibility and tests
 impl WeightInfo for () {
     fn claim() -> Weight {
-<<<<<<< HEAD
-        (260_327_000 as Weight)
-=======
-        (258_509_000 as Weight)
->>>>>>> b75b322c
+        (230_099_000 as Weight)
             .saturating_add(RocksDbWeight::get().reads(12 as Weight))
             .saturating_add(RocksDbWeight::get().writes(5 as Weight))
     }
     fn set_claim_staking_requirement() -> Weight {
-<<<<<<< HEAD
-        (12_978_000 as Weight)
-=======
-        (12_454_000 as Weight)
->>>>>>> b75b322c
+        (10_841_000 as Weight)
             .saturating_add(RocksDbWeight::get().reads(1 as Weight))
             .saturating_add(RocksDbWeight::get().writes(1 as Weight))
     }
     fn set_claim_frequency_limit() -> Weight {
-<<<<<<< HEAD
-        (12_284_000 as Weight)
-=======
-        (11_847_000 as Weight)
->>>>>>> b75b322c
+        (11_143_000 as Weight)
             .saturating_add(RocksDbWeight::get().reads(1 as Weight))
             .saturating_add(RocksDbWeight::get().writes(1 as Weight))
     }
     fn set_asset_power() -> Weight {
-<<<<<<< HEAD
-        (6_038_000 as Weight).saturating_add(RocksDbWeight::get().writes(1 as Weight))
-=======
-        (5_903_000 as Weight).saturating_add(RocksDbWeight::get().writes(1 as Weight))
->>>>>>> b75b322c
+        (5_300_000 as Weight).saturating_add(RocksDbWeight::get().writes(1 as Weight))
     }
 }