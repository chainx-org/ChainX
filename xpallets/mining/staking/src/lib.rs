--- conflicted
+++ resolved
@@ -402,17 +402,13 @@
         }
 
         /// Unlock the frozen unbonded balances that are due.
-<<<<<<< HEAD
         #[weight = T::WeightInfo::unlock_unbonded_withdrawal()]
-        fn unlock_unbonded_withdrawal(origin, #[compact] unbonded_index: UnbondedIndex) {
-=======
         #[weight = 10]
         fn unlock_unbonded_withdrawal(
             origin,
             target: <T::Lookup as StaticLookup>::Source,
             #[compact] unbonded_index: UnbondedIndex
         ) {
->>>>>>> f997ef39
             let sender = ensure_signed(origin)?;
             let target = T::Lookup::lookup(target)?;
 
