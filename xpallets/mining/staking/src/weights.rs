// Copyright 2019-2020 ChainX Project Authors. Licensed under GPL-3.0.

//! Weights for xpallet_mining_staking
//! THIS FILE WAS AUTO-GENERATED USING THE SUBSTRATE BENCHMARK CLI VERSION 2.0.0
//! DATE: 2020-11-20, STEPS: [50, ], REPEAT: 20, LOW RANGE: [], HIGH RANGE: []
<<<<<<< HEAD
//! EXECUTION: Some(Wasm), WASM-EXECUTION: Compiled, CHAIN: Some("benchmarks"), DB CACHE: 128
=======
//! EXECUTION: Some(Wasm), WASM-EXECUTION: Compiled, CHAIN: Some("dev"), DB CACHE: 128
>>>>>>> b75b322c

// Executed Command:
// ./target/release/chainx
// benchmark
// --chain=benchmarks
// --steps=50
// --repeat=20
// --pallet=xpallet_mining_staking
// --extrinsic=*
// --execution=wasm
// --wasm-execution=compiled
// --heap-pages=4096
// --output=./xpallets/mining/staking/src/weights.rs
// --template=./scripts/xpallet-weight-template.hbs

#![allow(unused_parens)]
#![allow(unused_imports)]

use frame_support::{
    traits::Get,
    weights::{constants::RocksDbWeight, Weight},
};
use sp_std::marker::PhantomData;

/// Weight functions needed for xpallet_mining_staking.
pub trait WeightInfo {
    fn register() -> Weight;
    fn bond() -> Weight;
    fn unbond() -> Weight;
    fn unlock_unbonded_withdrawal() -> Weight;
    fn rebond() -> Weight;
    fn claim() -> Weight;
    fn chill() -> Weight;
    fn validate() -> Weight;
    fn set_validator_count() -> Weight;
    fn set_minimum_validator_count() -> Weight;
    fn set_bonding_duration() -> Weight;
    fn set_validator_bonding_duration() -> Weight;
}

/// Weights for xpallet_mining_staking using the Substrate node and recommended hardware.
pub struct SubstrateWeight<T>(PhantomData<T>);
impl<T: frame_system::Trait> WeightInfo for SubstrateWeight<T> {
    fn register() -> Weight {
<<<<<<< HEAD
        (1_677_515_000 as Weight)
=======
        (1_896_001_000 as Weight)
>>>>>>> b75b322c
            .saturating_add(T::DbWeight::get().reads(92 as Weight))
            .saturating_add(T::DbWeight::get().writes(7 as Weight))
    }
    fn bond() -> Weight {
<<<<<<< HEAD
        (222_006_000 as Weight)
=======
        (241_991_000 as Weight)
>>>>>>> b75b322c
            .saturating_add(T::DbWeight::get().reads(9 as Weight))
            .saturating_add(T::DbWeight::get().writes(5 as Weight))
    }
    fn unbond() -> Weight {
<<<<<<< HEAD
        (168_541_000 as Weight)
=======
        (179_016_000 as Weight)
>>>>>>> b75b322c
            .saturating_add(T::DbWeight::get().reads(6 as Weight))
            .saturating_add(T::DbWeight::get().writes(3 as Weight))
    }
    fn unlock_unbonded_withdrawal() -> Weight {
<<<<<<< HEAD
        (139_449_000 as Weight)
=======
        (146_077_000 as Weight)
>>>>>>> b75b322c
            .saturating_add(T::DbWeight::get().reads(4 as Weight))
            .saturating_add(T::DbWeight::get().writes(4 as Weight))
    }
    fn rebond() -> Weight {
<<<<<<< HEAD
        (215_109_000 as Weight)
=======
        (248_104_000 as Weight)
>>>>>>> b75b322c
            .saturating_add(T::DbWeight::get().reads(10 as Weight))
            .saturating_add(T::DbWeight::get().writes(5 as Weight))
    }
    fn claim() -> Weight {
<<<<<<< HEAD
        (171_506_000 as Weight)
=======
        (193_366_000 as Weight)
>>>>>>> b75b322c
            .saturating_add(T::DbWeight::get().reads(5 as Weight))
            .saturating_add(T::DbWeight::get().writes(4 as Weight))
    }
    fn chill() -> Weight {
<<<<<<< HEAD
        (1_273_407_000 as Weight)
=======
        (1_406_341_000 as Weight)
>>>>>>> b75b322c
            .saturating_add(T::DbWeight::get().reads(55 as Weight))
            .saturating_add(T::DbWeight::get().writes(1 as Weight))
    }
    fn validate() -> Weight {
<<<<<<< HEAD
        (38_891_000 as Weight)
=======
        (37_437_000 as Weight)
>>>>>>> b75b322c
            .saturating_add(T::DbWeight::get().reads(1 as Weight))
            .saturating_add(T::DbWeight::get().writes(1 as Weight))
    }
    fn set_validator_count() -> Weight {
<<<<<<< HEAD
        (4_172_000 as Weight).saturating_add(T::DbWeight::get().writes(1 as Weight))
    }
    fn set_minimum_validator_count() -> Weight {
        (4_126_000 as Weight).saturating_add(T::DbWeight::get().writes(1 as Weight))
    }
    fn set_bonding_duration() -> Weight {
        (4_254_000 as Weight).saturating_add(T::DbWeight::get().writes(1 as Weight))
    }
    fn set_validator_bonding_duration() -> Weight {
        (4_113_000 as Weight).saturating_add(T::DbWeight::get().writes(1 as Weight))
=======
        (4_594_000 as Weight).saturating_add(T::DbWeight::get().writes(1 as Weight))
    }
    fn set_minimum_validator_count() -> Weight {
        (4_449_000 as Weight).saturating_add(T::DbWeight::get().writes(1 as Weight))
    }
    fn set_bonding_duration() -> Weight {
        (4_593_000 as Weight).saturating_add(T::DbWeight::get().writes(1 as Weight))
    }
    fn set_validator_bonding_duration() -> Weight {
        (4_458_000 as Weight).saturating_add(T::DbWeight::get().writes(1 as Weight))
>>>>>>> b75b322c
    }
}

// For backwards compatibility and tests
impl WeightInfo for () {
    fn register() -> Weight {
<<<<<<< HEAD
        (1_677_515_000 as Weight)
=======
        (1_896_001_000 as Weight)
>>>>>>> b75b322c
            .saturating_add(RocksDbWeight::get().reads(92 as Weight))
            .saturating_add(RocksDbWeight::get().writes(7 as Weight))
    }
    fn bond() -> Weight {
<<<<<<< HEAD
        (222_006_000 as Weight)
=======
        (241_991_000 as Weight)
>>>>>>> b75b322c
            .saturating_add(RocksDbWeight::get().reads(9 as Weight))
            .saturating_add(RocksDbWeight::get().writes(5 as Weight))
    }
    fn unbond() -> Weight {
<<<<<<< HEAD
        (168_541_000 as Weight)
=======
        (179_016_000 as Weight)
>>>>>>> b75b322c
            .saturating_add(RocksDbWeight::get().reads(6 as Weight))
            .saturating_add(RocksDbWeight::get().writes(3 as Weight))
    }
    fn unlock_unbonded_withdrawal() -> Weight {
<<<<<<< HEAD
        (139_449_000 as Weight)
=======
        (146_077_000 as Weight)
>>>>>>> b75b322c
            .saturating_add(RocksDbWeight::get().reads(4 as Weight))
            .saturating_add(RocksDbWeight::get().writes(4 as Weight))
    }
    fn rebond() -> Weight {
<<<<<<< HEAD
        (215_109_000 as Weight)
=======
        (248_104_000 as Weight)
>>>>>>> b75b322c
            .saturating_add(RocksDbWeight::get().reads(10 as Weight))
            .saturating_add(RocksDbWeight::get().writes(5 as Weight))
    }
    fn claim() -> Weight {
<<<<<<< HEAD
        (171_506_000 as Weight)
=======
        (193_366_000 as Weight)
>>>>>>> b75b322c
            .saturating_add(RocksDbWeight::get().reads(5 as Weight))
            .saturating_add(RocksDbWeight::get().writes(4 as Weight))
    }
    fn chill() -> Weight {
<<<<<<< HEAD
        (1_273_407_000 as Weight)
=======
        (1_406_341_000 as Weight)
>>>>>>> b75b322c
            .saturating_add(RocksDbWeight::get().reads(55 as Weight))
            .saturating_add(RocksDbWeight::get().writes(1 as Weight))
    }
    fn validate() -> Weight {
<<<<<<< HEAD
        (38_891_000 as Weight)
=======
        (37_437_000 as Weight)
>>>>>>> b75b322c
            .saturating_add(RocksDbWeight::get().reads(1 as Weight))
            .saturating_add(RocksDbWeight::get().writes(1 as Weight))
    }
    fn set_validator_count() -> Weight {
<<<<<<< HEAD
        (4_172_000 as Weight).saturating_add(RocksDbWeight::get().writes(1 as Weight))
    }
    fn set_minimum_validator_count() -> Weight {
        (4_126_000 as Weight).saturating_add(RocksDbWeight::get().writes(1 as Weight))
    }
    fn set_bonding_duration() -> Weight {
        (4_254_000 as Weight).saturating_add(RocksDbWeight::get().writes(1 as Weight))
    }
    fn set_validator_bonding_duration() -> Weight {
        (4_113_000 as Weight).saturating_add(RocksDbWeight::get().writes(1 as Weight))
=======
        (4_594_000 as Weight).saturating_add(RocksDbWeight::get().writes(1 as Weight))
    }
    fn set_minimum_validator_count() -> Weight {
        (4_449_000 as Weight).saturating_add(RocksDbWeight::get().writes(1 as Weight))
    }
    fn set_bonding_duration() -> Weight {
        (4_593_000 as Weight).saturating_add(RocksDbWeight::get().writes(1 as Weight))
    }
    fn set_validator_bonding_duration() -> Weight {
        (4_458_000 as Weight).saturating_add(RocksDbWeight::get().writes(1 as Weight))
>>>>>>> b75b322c
    }
}<|MERGE_RESOLUTION|>--- conflicted
+++ resolved
@@ -3,11 +3,7 @@
 //! Weights for xpallet_mining_staking
 //! THIS FILE WAS AUTO-GENERATED USING THE SUBSTRATE BENCHMARK CLI VERSION 2.0.0
 //! DATE: 2020-11-20, STEPS: [50, ], REPEAT: 20, LOW RANGE: [], HIGH RANGE: []
-<<<<<<< HEAD
 //! EXECUTION: Some(Wasm), WASM-EXECUTION: Compiled, CHAIN: Some("benchmarks"), DB CACHE: 128
-=======
-//! EXECUTION: Some(Wasm), WASM-EXECUTION: Compiled, CHAIN: Some("dev"), DB CACHE: 128
->>>>>>> b75b322c
 
 // Executed Command:
 // ./target/release/chainx
@@ -52,201 +48,111 @@
 pub struct SubstrateWeight<T>(PhantomData<T>);
 impl<T: frame_system::Trait> WeightInfo for SubstrateWeight<T> {
     fn register() -> Weight {
-<<<<<<< HEAD
-        (1_677_515_000 as Weight)
-=======
-        (1_896_001_000 as Weight)
->>>>>>> b75b322c
+        (1_556_636_000 as Weight)
             .saturating_add(T::DbWeight::get().reads(92 as Weight))
             .saturating_add(T::DbWeight::get().writes(7 as Weight))
     }
     fn bond() -> Weight {
-<<<<<<< HEAD
-        (222_006_000 as Weight)
-=======
-        (241_991_000 as Weight)
->>>>>>> b75b322c
+        (210_293_000 as Weight)
             .saturating_add(T::DbWeight::get().reads(9 as Weight))
             .saturating_add(T::DbWeight::get().writes(5 as Weight))
     }
     fn unbond() -> Weight {
-<<<<<<< HEAD
-        (168_541_000 as Weight)
-=======
-        (179_016_000 as Weight)
->>>>>>> b75b322c
+        (157_673_000 as Weight)
             .saturating_add(T::DbWeight::get().reads(6 as Weight))
             .saturating_add(T::DbWeight::get().writes(3 as Weight))
     }
     fn unlock_unbonded_withdrawal() -> Weight {
-<<<<<<< HEAD
-        (139_449_000 as Weight)
-=======
-        (146_077_000 as Weight)
->>>>>>> b75b322c
+        (131_321_000 as Weight)
             .saturating_add(T::DbWeight::get().reads(4 as Weight))
             .saturating_add(T::DbWeight::get().writes(4 as Weight))
     }
     fn rebond() -> Weight {
-<<<<<<< HEAD
-        (215_109_000 as Weight)
-=======
-        (248_104_000 as Weight)
->>>>>>> b75b322c
+        (210_312_000 as Weight)
             .saturating_add(T::DbWeight::get().reads(10 as Weight))
             .saturating_add(T::DbWeight::get().writes(5 as Weight))
     }
     fn claim() -> Weight {
-<<<<<<< HEAD
-        (171_506_000 as Weight)
-=======
-        (193_366_000 as Weight)
->>>>>>> b75b322c
+        (167_327_000 as Weight)
             .saturating_add(T::DbWeight::get().reads(5 as Weight))
             .saturating_add(T::DbWeight::get().writes(4 as Weight))
     }
     fn chill() -> Weight {
-<<<<<<< HEAD
-        (1_273_407_000 as Weight)
-=======
-        (1_406_341_000 as Weight)
->>>>>>> b75b322c
+        (1_249_686_000 as Weight)
             .saturating_add(T::DbWeight::get().reads(55 as Weight))
             .saturating_add(T::DbWeight::get().writes(1 as Weight))
     }
     fn validate() -> Weight {
-<<<<<<< HEAD
-        (38_891_000 as Weight)
-=======
-        (37_437_000 as Weight)
->>>>>>> b75b322c
+        (37_011_000 as Weight)
             .saturating_add(T::DbWeight::get().reads(1 as Weight))
             .saturating_add(T::DbWeight::get().writes(1 as Weight))
     }
     fn set_validator_count() -> Weight {
-<<<<<<< HEAD
-        (4_172_000 as Weight).saturating_add(T::DbWeight::get().writes(1 as Weight))
+        (4_150_000 as Weight).saturating_add(T::DbWeight::get().writes(1 as Weight))
     }
     fn set_minimum_validator_count() -> Weight {
-        (4_126_000 as Weight).saturating_add(T::DbWeight::get().writes(1 as Weight))
+        (4_000_000 as Weight).saturating_add(T::DbWeight::get().writes(1 as Weight))
     }
     fn set_bonding_duration() -> Weight {
-        (4_254_000 as Weight).saturating_add(T::DbWeight::get().writes(1 as Weight))
+        (4_099_000 as Weight).saturating_add(T::DbWeight::get().writes(1 as Weight))
     }
     fn set_validator_bonding_duration() -> Weight {
-        (4_113_000 as Weight).saturating_add(T::DbWeight::get().writes(1 as Weight))
-=======
-        (4_594_000 as Weight).saturating_add(T::DbWeight::get().writes(1 as Weight))
-    }
-    fn set_minimum_validator_count() -> Weight {
-        (4_449_000 as Weight).saturating_add(T::DbWeight::get().writes(1 as Weight))
-    }
-    fn set_bonding_duration() -> Weight {
-        (4_593_000 as Weight).saturating_add(T::DbWeight::get().writes(1 as Weight))
-    }
-    fn set_validator_bonding_duration() -> Weight {
-        (4_458_000 as Weight).saturating_add(T::DbWeight::get().writes(1 as Weight))
->>>>>>> b75b322c
+        (3_957_000 as Weight).saturating_add(T::DbWeight::get().writes(1 as Weight))
     }
 }
 
 // For backwards compatibility and tests
 impl WeightInfo for () {
     fn register() -> Weight {
-<<<<<<< HEAD
-        (1_677_515_000 as Weight)
-=======
-        (1_896_001_000 as Weight)
->>>>>>> b75b322c
+        (1_556_636_000 as Weight)
             .saturating_add(RocksDbWeight::get().reads(92 as Weight))
             .saturating_add(RocksDbWeight::get().writes(7 as Weight))
     }
     fn bond() -> Weight {
-<<<<<<< HEAD
-        (222_006_000 as Weight)
-=======
-        (241_991_000 as Weight)
->>>>>>> b75b322c
+        (210_293_000 as Weight)
             .saturating_add(RocksDbWeight::get().reads(9 as Weight))
             .saturating_add(RocksDbWeight::get().writes(5 as Weight))
     }
     fn unbond() -> Weight {
-<<<<<<< HEAD
-        (168_541_000 as Weight)
-=======
-        (179_016_000 as Weight)
->>>>>>> b75b322c
+        (157_673_000 as Weight)
             .saturating_add(RocksDbWeight::get().reads(6 as Weight))
             .saturating_add(RocksDbWeight::get().writes(3 as Weight))
     }
     fn unlock_unbonded_withdrawal() -> Weight {
-<<<<<<< HEAD
-        (139_449_000 as Weight)
-=======
-        (146_077_000 as Weight)
->>>>>>> b75b322c
+        (131_321_000 as Weight)
             .saturating_add(RocksDbWeight::get().reads(4 as Weight))
             .saturating_add(RocksDbWeight::get().writes(4 as Weight))
     }
     fn rebond() -> Weight {
-<<<<<<< HEAD
-        (215_109_000 as Weight)
-=======
-        (248_104_000 as Weight)
->>>>>>> b75b322c
+        (210_312_000 as Weight)
             .saturating_add(RocksDbWeight::get().reads(10 as Weight))
             .saturating_add(RocksDbWeight::get().writes(5 as Weight))
     }
     fn claim() -> Weight {
-<<<<<<< HEAD
-        (171_506_000 as Weight)
-=======
-        (193_366_000 as Weight)
->>>>>>> b75b322c
+        (167_327_000 as Weight)
             .saturating_add(RocksDbWeight::get().reads(5 as Weight))
             .saturating_add(RocksDbWeight::get().writes(4 as Weight))
     }
     fn chill() -> Weight {
-<<<<<<< HEAD
-        (1_273_407_000 as Weight)
-=======
-        (1_406_341_000 as Weight)
->>>>>>> b75b322c
+        (1_249_686_000 as Weight)
             .saturating_add(RocksDbWeight::get().reads(55 as Weight))
             .saturating_add(RocksDbWeight::get().writes(1 as Weight))
     }
     fn validate() -> Weight {
-<<<<<<< HEAD
-        (38_891_000 as Weight)
-=======
-        (37_437_000 as Weight)
->>>>>>> b75b322c
+        (37_011_000 as Weight)
             .saturating_add(RocksDbWeight::get().reads(1 as Weight))
             .saturating_add(RocksDbWeight::get().writes(1 as Weight))
     }
     fn set_validator_count() -> Weight {
-<<<<<<< HEAD
-        (4_172_000 as Weight).saturating_add(RocksDbWeight::get().writes(1 as Weight))
+        (4_150_000 as Weight).saturating_add(RocksDbWeight::get().writes(1 as Weight))
     }
     fn set_minimum_validator_count() -> Weight {
-        (4_126_000 as Weight).saturating_add(RocksDbWeight::get().writes(1 as Weight))
+        (4_000_000 as Weight).saturating_add(RocksDbWeight::get().writes(1 as Weight))
     }
     fn set_bonding_duration() -> Weight {
-        (4_254_000 as Weight).saturating_add(RocksDbWeight::get().writes(1 as Weight))
+        (4_099_000 as Weight).saturating_add(RocksDbWeight::get().writes(1 as Weight))
     }
     fn set_validator_bonding_duration() -> Weight {
-        (4_113_000 as Weight).saturating_add(RocksDbWeight::get().writes(1 as Weight))
-=======
-        (4_594_000 as Weight).saturating_add(RocksDbWeight::get().writes(1 as Weight))
-    }
-    fn set_minimum_validator_count() -> Weight {
-        (4_449_000 as Weight).saturating_add(RocksDbWeight::get().writes(1 as Weight))
-    }
-    fn set_bonding_duration() -> Weight {
-        (4_593_000 as Weight).saturating_add(RocksDbWeight::get().writes(1 as Weight))
-    }
-    fn set_validator_bonding_duration() -> Weight {
-        (4_458_000 as Weight).saturating_add(RocksDbWeight::get().writes(1 as Weight))
->>>>>>> b75b322c
+        (3_957_000 as Weight).saturating_add(RocksDbWeight::get().writes(1 as Weight))
     }
 }