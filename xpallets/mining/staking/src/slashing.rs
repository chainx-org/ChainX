--- conflicted
+++ resolved
@@ -41,11 +41,7 @@
             .flat_map(|offender| {
                 let expected_slash = Self::expected_slash_of(reward_per_block);
                 match slasher.try_slash(&offender, expected_slash) {
-<<<<<<< HEAD
-                    Ok(_) => None, // Slash the offender successfuly.
-=======
                     Ok(_) => None, // Slash the offender successfully.
->>>>>>> af6c4350
                     Err(actual_slashed) => {
                         debug!(
                             "[slash_offenders_in_session]expected_slash:{:?}, actual_slashed:{:?}",
